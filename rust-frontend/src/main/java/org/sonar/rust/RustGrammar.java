/**
 * Sonar Rust Plugin (Community)
 * Copyright (C) 2021 Eric Le Goff
 * http://github.com/elegoff/sonar-rust
 *
 * This program is free software; you can redistribute it and/or
 * modify it under the terms of the GNU Lesser General Public
 * License as published by the Free Software Foundation; either
 * version 3 of the License, or (at your option) any later version.
 *
 * This program is distributed in the hope that it will be useful,
 * but WITHOUT ANY WARRANTY; without even the implied warranty of
 * MERCHANTABILITY or FITNESS FOR A PARTICULAR PURPOSE.  See the GNU
 * Lesser General Public License for more details.
 *
 * You should have received a copy of the GNU Lesser General Public License
 * along with this program; if not, write to the Free Software Foundation,
 * Inc., 51 Franklin Street, Fifth Floor, Boston, MA  02110-1301, USA.
 */
package org.sonar.rust;

import com.sonar.sslr.api.GenericTokenType;
import org.apache.commons.lang.ArrayUtils;
import org.sonar.rust.api.RustKeyword;
import org.sonar.rust.api.RustPunctuator;
import org.sonar.rust.api.RustTokenType;
import org.sonar.sslr.grammar.GrammarRuleKey;
import org.sonar.sslr.grammar.LexerlessGrammarBuilder;

import java.util.Arrays;

public enum RustGrammar implements GrammarRuleKey {
    ABI,
    ADDITION_EXPRESSION,
    ADDITION_EXPRESSION_TERM,
    ANDEQ_EXPRESSION,
    ANY_TOKEN,
    ARITHMETIC_OR_LOGICAL_EXPRESSION,
    ARRAY_ELEMENTS,
    ARRAY_EXPRESSION,
    ARRAY_TYPE,
    ASCII,
    ASCII_ESCAPE,
    ASCII_FOR_CHAR,
    ASCII_FOR_STRING,
    ASSIGNMENT_EXPRESSION,
    ASSIGNMENT_EXPRESSION_TERM,
    ASYNC_BLOCK_EXPRESSION,
    ASYNC_CONST_QUALIFIERS,
    AS_CLAUSE,
    ATTR,
    ATTR_INPUT,
    AWAIT_EXPRESSION,
    AWAIT_EXPRESSION_TERM,
    BARE_FUNCTION_RETURN_TYPE,
    BARE_FUNCTION_TYPE,
    BIN_DIGIT,
    BIN_LITERAL,
    BITAND_EXPRESSION,
    BITAND_EXPRESSION_TERM,
    BITOR_EXPRESSION,
    BITOR_EXPRESSION_TERM,
    BITXOR_EXPRESSION,
    BITXOR_EXPRESSION_TERM,
    BLOCK_COMMENT,
    BLOCK_COMMENT_OR_DOC,
    BLOCK_EXPRESSION,
    BOOLEAN_LITERAL,
    BORROW_EXPRESSION,
    BREAK_EXPRESSION,
    BYTE_ESCAPE,
    BYTE_LITERAL,
    BYTE_STRING_LITERAL,
    CALL_EXPRESSION,
    CALL_EXPRESSION_TERM,
    CALL_PARAMS,
    CARETEQ_EXPRESSION,
    CHAR_LITERAL,
    CLOSURE_EXPRESSION,
    CLOSURE_PARAM,
    CLOSURE_PARAMETERS,
    COMPARISON_EXPRESSION,
    COMPILATION_UNIT,
    COMPOUND_ASSIGNMENT_EXPRESSION,
    CONSTANT_ITEM,
    CONTINUE_EXPRESSION,
    CRATE_REF,
    DEC_DIGIT,
    DEC_LITERAL,
    DELIMITERS,
    DELIM_TOKEN_TREE,
    DEREFERENCE_EXPRESSION,
    DIVISION_EXPRESSION,
    DIVISION_EXPRESSION_TERM,
    ENUMERATION,
    ENUMERATION_VARIANT_EXPRESSION,
    ENUM_EXPR_FIELD,
    ENUM_EXPR_FIELDLESS,
    ENUM_EXPR_FIELDS,
    ENUM_EXPR_STRUCT,
    ENUM_EXPR_TUPLE,
    ENUM_ITEMS,
    ENUM_ITEM,
    ENUM_ITEM_DISCRIMINANT,
    ENUM_ITEM_STRUCT,
    ENUM_ITEM_TUPLE,
    EOF,
    EQ_EXPRESSION,
    ERROR_PROPAGATION_EXPRESSION,
    ERROR_PROPAGATION_EXPRESSION_TERM,
    EXPRESSION,
    EXPRESSION_STATEMENT,
    EXPRESSION_WITHOUT_BLOCK,
    EXPRESSION_WITH_BLOCK,
    EXTERNAL_FUNCTION_ITEM,
    EXTERNAL_ITEM,
    EXTERNAL_STATIC_ITEM,
    EXTERN_BLOCK,
    EXTERN_CRATE,
    FIELD_EXPRESSION,
    FIELD_EXPRESSION_TERM,
    FLOAT_EXPONENT,
    FLOAT_LITERAL,
    FLOAT_SUFFIX,
    FOR_LIFETIMES,
    FUNCTION,
    FUNCTION_PARAM,
    FUNCTION_PARAMETERS,
    FUNCTION_PARAMETERS_MAYBE_NAMED_VARIADIC,
    FUNCTION_QUALIFIERS,
    FUNCTION_RETURN_TYPE,
    GENERICS,
    GENERIC_ARGS,
    GENERIC_ARGS_BINDING,
    GENERIC_ARGS_BINDINGS,
    GENERIC_ARGS_LIFETIMES,
    GENERIC_ARGS_TYPES,
    GENERIC_PARAMS,
    GROUPED_EXPRESSION,
    GROUPED_PATTERN,
    GT_EXPRESSION,
    HEX_DIGIT,
    HEX_LITERAL,
    IDENTIFIER,
    IDENTIFIER_OR_KEYWORD,
    IDENTIFIER_PATTERN,
    IF_EXPRESSION,
    IF_LET_EXPRESSION,
    IMPLEMENTATION,
    IMPL_TRAIT_TYPE,
    IMPL_TRAIT_TYPE_ONE_BOUND,
    INDEX_EXPRESSION,
    INDEX_EXPRESSION_TERM,
    INFERRED_TYPE,
    INFINITE_LOOP_EXPRESSION,
    INHERENT_IMPL,
    INHERENT_IMPL_ITEM,
    INNER_ATTRIBUTE,
    INNER_BLOCK_DOC,
    INNER_LINE_DOC,
    INTEGER_LITERAL,
    INTEGER_SUFFIX,
    ITEM,
    ITERATOR_LOOP_EXPRESSION,
    KEYWORD,
    LAZY_AND,
    LAZY_BOOLEAN_EXPRESSION,
    LAZY_OR,
    LET_STATEMENT,
    LE_EXPRESSION,
    LIFETIME,
    LIFETIMES,
    LIFETIME_BOUNDS,
    LIFETIME_OR_LABEL,
    LIFETIME_PARAM,
    LIFETIME_PARAMS,
    LIFETIME_TOKEN,
    LIFETIME_WHERE_CLAUSE_ITEM,
    LINE_COMMENT,
    LITERALS,
    LITERAL_PATTERN,
    LITERAL_EXPRESSION,
    LOOP_EXPRESSION,
    LOOP_LABEL,
    LT_EXPRESSION, GE_EXPRESSION,
    MACRO_FRAG_SPEC,
    MACRO_INVOCATION,
    MACRO_INVOCATION_SEMI,
    MACRO_ITEM,
    MACRO_MATCH,
    MACRO_MATCHER,
    MACRO_REP_OP,
    MACRO_REP_SEP,
    MACRO_RULE,
    MACRO_RULES,
    MACRO_RULES_DEF,
    MACRO_RULES_DEFINITION,
    MACRO_TRANSCRIBER,
    MATCH_ARM,
    MATCH_ARMS,
    MATCH_ARM_GUARD,
    MATCH_ARM_PATTERNS,
    MATCH_EXPRESSION,
    MAYBE_NAMED_FUNCTION_PARAMETERS,
    MAYBE_NAMED_FUNCTION_PARAMETERS_VARIADIC,
    MAYBE_NAMED_PARAM, STRUCT_FIELDS,
    METHOD,
    METHOD_CALL_EXPRESSION,
    METHOD_CALL_EXPRESSION_TERM,
    MINUSEQ_EXPRESSION,
    MODULE,
    MULTIPLICATION_EXPRESSION,
    MULTIPLICATION_EXPRESSION_TERM,
    NAMED_FUNCTION_PARAM,
    NAMED_FUNCTION_PARAMETERS,
    NAMED_FUNCTION_PARAMETERS_WITH_VARIADICS,
    NEGATION_EXPRESSION,
    NEQ_EXPRESSION,
    NEVER_TYPE,
    NON_KEYWORD_IDENTIFIER,
    NON_ZERO_DEC_DIGIT,
    OBSOLETE_RANGE_PATTERN,
    OCT_DIGIT,
    OCT_LITERAL,
    OPERATOR_EXPRESSION,
    OREQ_EXPRESSION,
    OUTER_ATTRIBUTE,
    OUTER_BLOCK_DOC,
    OUTER_LINE_DOC,
    PARENTHESIZED_TYPE,
    PATH_EXPRESSION,
    PATH_EXPR_SEGMENT,
    PATH_IDENT_SEGMENT,
    PATH_IN_EXPRESSION,
    PATH_PATTERN,
    PATTERN,
    PERCENTEQ_EXPRESSION,
    PLUSEQ_EXPRESSION,
    PREDICATE_LOOP_EXPRESSION,
    PREDICATE_PATTERN_LOOP_EXPRESSION,
    PUNCTUATION,
    PUNCTUATION_EXCEPT_DOLLAR,
    PUNCTUATION_EXCEPT_SEMI,
    QUALIFIED_PATH_IN_EXPRESSION,
    QUALIFIED_PATH_IN_TYPE,
    QUALIFIED_PATH_TYPE,
    QUOTE_ESCAPE,
    RANGE_EXPR,
    RANGE_EXPRESSION,
    RANGE_EXPR_TERM,
    RANGE_FROM_EXPR,
    RANGE_FROM_EXPR_TERM,
    RANGE_FULL_EXPR,
    RANGE_INCLUSIVE_EXPR,
    RANGE_INCLUSIVE_EXPR_TERM,
    RANGE_PATTERN,
    RANGE_PATTERN_BOUND,
    RANGE_TO_EXPR,
    RANGE_TO_INCLUSIVE_EXPR,
    RAW_BYTE_STRING_CONTENT,
    RAW_BYTE_STRING_LITERAL,
    RAW_IDENTIFIER,
    RAW_POINTER_TYPE,
    RAW_STRING_CONTENT,
    RAW_STRING_LITERAL,
    REFERENCE_PATTERN,
    REFERENCE_TYPE,
    REMAINDER_EXPRESSION,
    REMAINDER_EXPRESSION_TERM,
    REST_PATTERN,
    RETURN_EXPRESSION,
    SELF_PARAM,
    SHLEQ_EXPRESSION,
    SHL_EXPRESSION,
    SHL_EXPRESSION_TERM,
    SHORTHAND_SELF,
    SHREQ_EXPRESSION,
    SHR_EXPRESSION,
    SHR_EXPRESSION_TERM,
    SIMPLE_PATH,
    SIMPLE_PATH_SEGMENT,
    SLASHEQ_EXPRESSION,
    SLICE_PATTERN,
    SLICE_TYPE,
    SPC,
    STAREQ_EXPRESSION,
    STATEMENT,
    STATEMENTS,
    STATIC_ITEM,
    STRING_CONTENT,
    STRING_CONTINUE,
    STRING_LITERAL,
    STRUCT,
    STRUCT_BASE,
    STRUCT_EXPRESSION,
    STRUCT_EXPR_FIELD,
    STRUCT_EXPR_FIELDS,
    STRUCT_EXPR_STRUCT,
    STRUCT_EXPR_TUPLE,
    STRUCT_EXPR_UNIT,
    STRUCT_FIELD,
    STRUCT_PATTERN,
    STRUCT_PATTERN_ELEMENTS,
    STRUCT_PATTERN_ETCETERA,
    STRUCT_PATTERN_FIELD,
    STRUCT_PATTERN_FIELDS,
    STRUCT_STRUCT,
    SUBTRACTION_EXPRESSION,
    SUBTRACTION_EXPRESSION_TERM,
    TOKEN,
    TOKEN_EXCEPT_DELIMITERS,
    TOKEN_MACRO,
    TOKEN_TREE,
    TRAIT,
    TRAIT_BOUND,
    TRAIT_CONST,
    TRAIT_FUNC,
    TRAIT_FUNCTION_DECL,
    TRAIT_FUNCTION_PARAM,
    TRAIT_FUNCTION_PARAMETERS,
    TRAIT_IMPL,
    TRAIT_IMPL_ITEM,
    TRAIT_ITEM,
    TRAIT_METHOD,
    TRAIT_METHOD_DECL,
    TRAIT_OBJECT_TYPE,
    TRAIT_OBJECT_TYPE_ONE_BOUND,
    TRAIT_TYPE,
    TUPLE_ELEMENT,
    TUPLE_EXPRESSION,
    TUPLE_FIELD,
    TUPLE_FIELDS,
    TUPLE_INDEX,
    TUPLE_INDEXING_EXPRESSION,
    TUPLE_INDEXING_EXPRESSION_TERM,
    TUPLE_PATTERN,
    TUPLE_PATTERN_ITEMS,
    TUPLE_STRUCT,
    TUPLE_STRUCT_ITEMS,
    TUPLE_STRUCT_PATTERN,
    TUPLE_TYPE,
    TYPE,
    TYPED_SELF,
    TYPE_ALIAS,
    TYPE_BOUND_CLAUSE_ITEM,
    TYPE_CAST_EXPRESSION,
    TYPE_CAST_EXPRESSION_TERM,
    TYPE_NO_BOUNDS,
    TYPE_PARAM,
    TYPE_PARAMS,
    TYPE_PARAM_BOUND,
    TYPE_PARAM_BOUNDS,
    TYPE_PATH,
    TYPE_PATH_FN,
    TYPE_PATH_FN_INPUTS,
    TYPE_PATH_SEGMENT,
    UNICODE_ESCAPE,
    UNION,
    UNKNOWN_CHAR,
    UNSAFE_BLOCK_EXPRESSION,
    USE_DECLARATION,
    USE_TREE,
    VISIBILITY,
    VISIT_ITEM,
    WHERE_CLAUSE,
    WHERE_CLAUSE_ITEM,
    WILDCARD_PATTERN;

    private static final String IDFREGEXP1 = "[a-zA-Z][a-zA-Z0-9_]*";
    private static final String IDFREGEXP2 = "_[a-zA-Z0-9_]+";
    private static final String UNSAFE = "unsafe";
    private static final String CONST = "const";
    private static final String EXTERN = "extern";


    public static LexerlessGrammarBuilder create() {
        LexerlessGrammarBuilder b = LexerlessGrammarBuilder.create();




        b.rule(COMPILATION_UNIT).is(SPC, b.zeroOrMore(STATEMENT,SPC), EOF);

        punctuators(b);
        keywords(b);
        literals(b);
        lexical(b);
        types(b);
        attributes(b);
        expressions(b);
        items(b);
        macros(b);
        patterns(b);
        statement(b);

        b.setRootRule(COMPILATION_UNIT);

        return b;
    }

    private static Object inlineComment(LexerlessGrammarBuilder b) {
        return b.regexp("//[^\\n\\r]*+");
    }

    private static Object multilineComment(LexerlessGrammarBuilder b) {
        return b.regexp("/\\*[\\s\\S]*?\\*\\/");
    }

    private static void literals(LexerlessGrammarBuilder b) {
        b.rule(SPC).is(
                b.skippedTrivia(whitespace(b)),
                b.zeroOrMore(
                        b.commentTrivia(b.firstOf(inlineComment(b), multilineComment(b))),
                        b.skippedTrivia(whitespace(b))));


        b.rule(EOF).is(b.token(GenericTokenType.EOF, b.endOfInput())).skip();

        b.rule(UNKNOWN_CHAR).is(
                b.token(GenericTokenType.UNKNOWN_CHAR, b.regexp("(?s).")),
                SPC).skip();


        b.rule(CHAR_LITERAL).is(b.token(RustTokenType.CHARACTER_LITERAL,
                b.firstOf(b.regexp("^\\'[^\\\r\\n\\t\\'].*\\'"),
                        b.sequence("'", UNICODE_ESCAPE, "'"),
                        b.sequence("'", QUOTE_ESCAPE, "'"),
                        b.sequence("'", ASCII_ESCAPE, "'")))).skip();



        b.rule(STRING_CONTENT).is(b.regexp("(\\\\.|[^\\\\\"])++"));

        b.rule(STRING_LITERAL).is(b.token(RustTokenType.STRING_LITERAL,
                b.sequence(
                        "\"", b.zeroOrMore(b.firstOf(

                                QUOTE_ESCAPE
                                , ASCII_ESCAPE
                                , UNICODE_ESCAPE
                                , STRING_CONTINUE
                                , STRING_CONTENT
                        ), SPC),
                        "\""
                )));




        comments(b);
    }

    private static void comments(LexerlessGrammarBuilder b) {
        b.rule(LINE_COMMENT).is(b.commentTrivia(
                b.regexp("////[^!/\\n]*|//[^!/\\n]*")
        ));


        b.rule(BLOCK_COMMENT).is(b.commentTrivia(
                b.firstOf(
                        "/***/",
                        "/**/",
                        b.regexp("^\\/\\*.*\\*\\/")
                )
        ));


        b.rule(INNER_LINE_DOC).is(b.commentTrivia(b.regexp("(?!\\n\\r)//!.*")));
        b.rule(INNER_BLOCK_DOC).is(
                b.regexp("^\\/\\*!.*\\*\\/")
        );
        b.rule(OUTER_LINE_DOC).is(b.commentTrivia(b.regexp("///[^\\r\\n\\/]*")));
        b.rule(OUTER_BLOCK_DOC).is(b.regexp("^\\/\\*\\*[^\\r\\n\\*].*\\*\\/")
        );
        b.rule(BLOCK_COMMENT_OR_DOC).is(b.commentTrivia(
                b.firstOf(BLOCK_COMMENT, OUTER_BLOCK_DOC, INNER_BLOCK_DOC)
        ));
    }

    private static String[] getPunctuatorsExcept(String[] arr, String toRemove) {
        int newLength = arr.length;
        for (int i = 0; i < arr.length; i++) {
            if (arr[i].contains(toRemove)) {
                newLength--;
            }
        }
        String[] result = new String[newLength];
        int count = 0;
        for (int i = 0; i < arr.length; i++) {
            if (!arr[i].contains(toRemove)) {
                result[count] = arr[i];
                count++;
            }
        }
        return result;
    }

    private static void punctuators(LexerlessGrammarBuilder b) {
        for (RustPunctuator tokenType : RustPunctuator.values()) {
            b.rule(tokenType).is(tokenType.getValue());
        }
        String[] punctuators = RustPunctuator.punctuatorValues();

        String[] punctuatorsExceptDollar = RustGrammar.getPunctuatorsExcept(punctuators, "$");
        String[] punctuatorsExceptSemi = RustGrammar.getPunctuatorsExcept(punctuators, ";");

        Arrays.sort(punctuators);
        ArrayUtils.reverse(punctuators);
        b.rule(PUNCTUATION).is(
                b.firstOf(
                        punctuators[0],
                        punctuators[1],
                        ArrayUtils.subarray(punctuators, 2, punctuators.length)));
        Arrays.sort(punctuatorsExceptDollar);
        ArrayUtils.reverse(punctuatorsExceptDollar);
        Arrays.sort(punctuatorsExceptSemi);
        ArrayUtils.reverse(punctuatorsExceptSemi);
        b.rule(PUNCTUATION_EXCEPT_DOLLAR).is(
                b.firstOf(
                        punctuatorsExceptDollar[0],
                        punctuatorsExceptDollar[1],
                        ArrayUtils.subarray(punctuatorsExceptDollar, 2, punctuatorsExceptDollar.length)));
        b.rule(PUNCTUATION_EXCEPT_SEMI).is(
                b.firstOf(
                        punctuatorsExceptSemi[0],
                        punctuatorsExceptSemi[1],
                        ArrayUtils.subarray(punctuatorsExceptSemi, 2, punctuatorsExceptSemi.length)));
    }

    private static void keywords(LexerlessGrammarBuilder b) {
        for (RustKeyword tokenType : RustKeyword.values()) {
            b.rule(tokenType).is(tokenType.getValue(), SPC);
        }
        String[] keywords = RustKeyword.keywordValues();
        Arrays.sort(keywords);
        ArrayUtils.reverse(keywords);
        b.rule(KEYWORD).is(
                b.firstOf(
                        keywords[0],
                        keywords[1],
                        ArrayUtils.subarray(keywords, 2, keywords.length)));
    }

    private static Object whitespace(LexerlessGrammarBuilder b) {
        return b.skippedTrivia(b.regexp("[ \t\n\r]*+"));
    }


    /* recurring grammar pattern */
    private static Object seq(LexerlessGrammarBuilder b, GrammarRuleKey g, RustPunctuator sep) {
        return b.sequence(g, b.sequence(b.zeroOrMore(SPC, sep, SPC, g),
                b.optional(SPC, sep, SPC)));
    }

    private static void items(LexerlessGrammarBuilder b) {
        b.rule(ITEM).is(b.zeroOrMore(OUTER_ATTRIBUTE, SPC),
                b.firstOf(VISIT_ITEM, MACRO_ITEM));
        b.rule(VISIT_ITEM).is(b.optional(VISIBILITY), b.firstOf(
                MODULE,
                EXTERN_CRATE,
                USE_DECLARATION,
                FUNCTION,
                TYPE_ALIAS,
                STRUCT,
                ENUMERATION,
                UNION,
                CONSTANT_ITEM,
                STATIC_ITEM,
                TRAIT,
                IMPLEMENTATION,
                EXTERN_BLOCK
        ));
        b.rule(MACRO_ITEM).is(b.firstOf(MACRO_INVOCATION_SEMI, MACRO_RULES_DEFINITION));
        modules(b);
        externcrates(b);
        useItem(b);
        aliasItem(b);
        functionsItem(b);
        structsItem(b);
        enumerationsItem(b);
        unionsItem(b);
        constantsItem(b);
        staticItem(b);
        traitsItem(b);
        implItem(b);
        extblocksItem(b);
        genericItem(b);
        assocItem(b);
        visibilityItem(b);
    }

    /* https://doc.rust-lang.org/reference/items/traits.html */
    private static void traitsItem(LexerlessGrammarBuilder b) {
        b.rule(TRAIT).is(
                b.optional(UNSAFE, SPC),
                RustKeyword.KW_TRAIT, SPC, IDENTIFIER, SPC,
                b.optional(GENERICS, SPC),
                b.optional(RustPunctuator.COLON, b.optional(TYPE_PARAM_BOUNDS)),
                b.optional(WHERE_CLAUSE), "{", b.zeroOrMore(TRAIT_ITEM, SPC), "}"
        );
        b.rule(TRAIT_ITEM).is(
                b.zeroOrMore(OUTER_ATTRIBUTE, SPC), b.optional(VISIBILITY, SPC),
                b.firstOf(TRAIT_FUNC, TRAIT_METHOD, TRAIT_CONST, TRAIT_TYPE)
        );
        b.rule(TRAIT_FUNC).is(
                TRAIT_FUNCTION_DECL, b.firstOf(";", BLOCK_EXPRESSION)
        );
        b.rule(TRAIT_METHOD).is(
                TRAIT_METHOD_DECL, b.firstOf(";", BLOCK_EXPRESSION)
        );
        b.rule(TRAIT_FUNCTION_DECL).is(
                FUNCTION_QUALIFIERS, SPC, RustKeyword.KW_FN, SPC, IDENTIFIER, SPC, b.optional(GENERICS, SPC),
                "(", b.optional(SPC, TRAIT_FUNCTION_PARAMETERS, SPC), ")", SPC,
                b.optional(FUNCTION_RETURN_TYPE, SPC), b.optional(WHERE_CLAUSE, SPC)
        );
        b.rule(TRAIT_METHOD_DECL).is(
                FUNCTION_QUALIFIERS, SPC, RustKeyword.KW_FN, SPC, IDENTIFIER, SPC, b.optional(GENERICS, SPC),
                "(", SPC, SELF_PARAM, SPC, b.zeroOrMore(b.sequence(RustPunctuator.COMMA, SPC, TRAIT_FUNCTION_PARAM, SPC)),
                b.optional(RustPunctuator.COMMA, SPC), ")",
                b.optional(FUNCTION_RETURN_TYPE, SPC), b.optional(WHERE_CLAUSE, SPC)
        );
        b.rule(TRAIT_FUNCTION_PARAMETERS).is(seq(b, TRAIT_FUNCTION_PARAM, RustPunctuator.COMMA));
        b.rule(TRAIT_FUNCTION_PARAM).is(
                b.zeroOrMore(OUTER_ATTRIBUTE, SPC), b.optional(PATTERN, SPC, RustPunctuator.COLON), TYPE
        );
        b.rule(TRAIT_CONST).is(
                RustKeyword.KW_CONST, SPC, IDENTIFIER, SPC, RustPunctuator.COLON, SPC, TYPE, SPC,
                b.optional(b.sequence(RustPunctuator.EQ, SPC, EXPRESSION)), RustPunctuator.SEMI
        );
        b.rule(TRAIT_TYPE).is(
                RustKeyword.KW_TYPE, SPC, IDENTIFIER, b.optional(SPC, RustPunctuator.COLON, SPC, b.optional(TYPE_PARAM_BOUNDS)), RustPunctuator.SEMI
        );
    }

    /* https://doc.rust-lang.org/reference/items/enumerations.html */
    private static void enumerationsItem(LexerlessGrammarBuilder b) {
        b.rule(ENUMERATION).is(RustKeyword.KW_ENUM, SPC, IDENTIFIER, SPC,
                b.optional(GENERICS, SPC), b.optional(WHERE_CLAUSE, SPC), "{", SPC, ENUM_ITEMS, SPC, "}");
        b.rule(ENUM_ITEMS).is(seq(b, ENUM_ITEM, RustPunctuator.COMMA));
<<<<<<< HEAD
        b.rule(ENUM_ITEM).is(b.zeroOrMore(OUTER_ATTRIBUTE,SPC), b.optional(VISIBILITY,SPC),
                IDENTIFIER, SPC, b.optional(b.firstOf(ENUM_ITEM_TUPLE, ENUM_ITEM_STRUCT, ENUM_ITEM_DISCRIMINANT))
        );
        b.rule(ENUM_ITEM_TUPLE).is("(", SPC, b.optional(TUPLE_FIELDS), SPC, ")");
        b.rule(ENUM_ITEM_STRUCT).is("{", SPC, b.optional(STRUCT_FIELDS),SPC,  "}");
        b.rule(ENUM_ITEM_DISCRIMINANT).is(RustPunctuator.EQ,EXPRESSION);
=======
        b.rule(ENUM_ITEM).is(SPC, b.zeroOrMore(OUTER_ATTRIBUTE, SPC),  b.optional(VISIBILITY, SPC),
                IDENTIFIER,SPC, b.optional(b.firstOf(ENUM_ITEM_TUPLE, ENUM_ITEM_STRUCT, ENUM_ITEM_DISCRIMINANT))
        );
        b.rule(ENUM_ITEM_TUPLE).is("(", b.optional(SPC, TUPLE_FIELDS), ")");
        b.rule(ENUM_ITEM_STRUCT).is("{", b.optional(SPC, STRUCT_FIELDS), "}");
        b.rule(ENUM_ITEM_DISCRIMINANT).is(SPC, RustPunctuator.EQ, SPC, EXPRESSION);
>>>>>>> 97cfe5b6
    }

    /* https://doc.rust-lang.org/reference/items/type-aliases.html */
    private static void aliasItem(LexerlessGrammarBuilder b) {
        b.rule(TYPE_ALIAS).is(
                RustKeyword.KW_TYPE, SPC, IDENTIFIER, SPC, b.optional(GENERICS), b.optional(WHERE_CLAUSE),
                RustPunctuator.EQ, SPC, TYPE, ";"
        );
    }

    private static void useItem(LexerlessGrammarBuilder b) {
        b.rule(USE_DECLARATION).is("use", SPC, USE_TREE, ";");
        /*
        b.rule(USE_TREE).is(b.firstOf(
                b.sequence(b.optional(b.sequence(b.optional(SIMPLE_PATH), RustPunctuator.PATHSEP)),
                        RustPunctuator.STAR),
                b.sequence(b.optional(b.sequence(b.optional(SIMPLE_PATH), RustPunctuator.PATHSEP)),
                        "{",
                        b.optional(USE_TREE, b.zeroOrMore(b.sequence(RustPunctuator.COMMA, SPC, USE_TREE), b.optional(RustPunctuator.COMMA))),
                        "}"
                ),
                b.sequence(SIMPLE_PATH, b.optional(b.sequence(SPC, RustKeyword.KW_AS, SPC,
                        b.firstOf(IDENTIFIER, RustPunctuator.UNDERSCORE)
                )))
        ));

         */
        b.rule(USE_TREE).is(b.firstOf(
            b.sequence(b.optional(b.optional(SIMPLE_PATH), RustPunctuator.PATHSEP), RustPunctuator.STAR),
                b.sequence(b.optional(b.optional(SIMPLE_PATH), RustPunctuator.PATHSEP),
                "{", SPC, b.optional(seq(b, USE_TREE, RustPunctuator.COMMA )),SPC,  "}"
                        )  ,
                b.sequence(SIMPLE_PATH, b.optional(
                        RustKeyword.KW_AS, b.firstOf(IDENTIFIER, RustPunctuator.UNDERSCORE)
                ))
        ));

    }

    private static void functionsItem(LexerlessGrammarBuilder b) {
        b.rule(FUNCTION).is(
                FUNCTION_QUALIFIERS, SPC, RustKeyword.KW_FN, SPC, IDENTIFIER,
                b.optional(GENERICS, SPC), SPC,
                "(", SPC, b.optional(FUNCTION_PARAMETERS, SPC), SPC, ")",
                b.optional(SPC, FUNCTION_RETURN_TYPE, SPC), b.optional(WHERE_CLAUSE, SPC), SPC,
                BLOCK_EXPRESSION
        );
        b.rule(FUNCTION_QUALIFIERS).is(
                b.optional(ASYNC_CONST_QUALIFIERS),
                SPC,
                b.optional(UNSAFE),
                SPC,
                b.optional(EXTERN, SPC, b.optional(ABI))
        );
        b.rule(ASYNC_CONST_QUALIFIERS).is(b.firstOf(CONST, "async"));
        b.rule(ABI).is(b.firstOf(STRING_LITERAL, RAW_STRING_LITERAL));
        b.rule(FUNCTION_PARAMETERS).is(FUNCTION_PARAM,
                b.zeroOrMore(SPC, RustPunctuator.COMMA, SPC, FUNCTION_PARAM),
                b.optional(RustPunctuator.COMMA, SPC));


        b.rule(FUNCTION_PARAM).is(
                b.zeroOrMore(OUTER_ATTRIBUTE), PATTERN, SPC, RustPunctuator.COLON, SPC, TYPE
        );
        b.rule(FUNCTION_RETURN_TYPE).is(RustPunctuator.RARROW, SPC, TYPE);

    }

    /* https://doc.rust-lang.org/reference/items/structs.html */
    private static void structsItem(LexerlessGrammarBuilder b) {
        b.rule(STRUCT).is(b.firstOf(STRUCT_STRUCT, TUPLE_STRUCT));
        b.rule(STRUCT_STRUCT).is(
                RustKeyword.KW_STRUCT, SPC, IDENTIFIER, SPC, b.optional(GENERICS, SPC), b.optional(WHERE_CLAUSE, SPC),
                b.firstOf(b.sequence("{", SPC, b.optional(STRUCT_FIELDS, SPC), "}"), RustPunctuator.SEMI));
        b.rule(TUPLE_STRUCT).is(
                RustKeyword.KW_STRUCT, SPC, IDENTIFIER, b.optional(GENERICS), "(",
                b.optional(TUPLE_FIELDS), ")",
                b.optional(GENERICS), RustPunctuator.SEMI
        );
        b.rule(STRUCT_FIELDS).is(seq(b, STRUCT_FIELD, RustPunctuator.COMMA));
        b.rule(STRUCT_FIELD).is(
                b.zeroOrMore(OUTER_ATTRIBUTE),
                b.optional(VISIBILITY),
                IDENTIFIER, SPC, RustPunctuator.COLON, SPC, TYPE
        );
        b.rule(TUPLE_FIELDS).is(seq(b, TUPLE_FIELD, RustPunctuator.COMMA));
        b.rule(TUPLE_FIELD).is(
                b.zeroOrMore(OUTER_ATTRIBUTE),
                b.optional(VISIBILITY), TYPE
        );

    }

    /* https://doc.rust-lang.org/reference/items/unions.html */
    private static void unionsItem(LexerlessGrammarBuilder b) {
        b.rule(UNION).is(
                RustKeyword.KW_UNION, SPC, IDENTIFIER, SPC, b.optional(GENERICS, SPC),
                b.optional(WHERE_CLAUSE, SPC),
                "{", SPC, STRUCT_FIELDS, SPC, "}"
        );
    }

    /* https://doc.rust-lang.org/reference/items/constant-items.html */
    private static void constantsItem(LexerlessGrammarBuilder b) {
        b.rule(CONSTANT_ITEM).is(
                RustKeyword.KW_CONST, SPC, b.firstOf(IDENTIFIER, RustPunctuator.UNDERSCORE),
                RustPunctuator.COLON, SPC, TYPE,
                SPC, RustPunctuator.EQ, SPC, EXPRESSION, RustPunctuator.SEMI
        );

    }

    /* https://doc.rust-lang.org/reference/items/static-items.html */
    private static void staticItem(LexerlessGrammarBuilder b) {
        b.rule(STATIC_ITEM).is(
                RustKeyword.KW_STATIC, SPC, b.optional(RustKeyword.KW_MUT, SPC), IDENTIFIER,
                SPC, RustPunctuator.COLON, SPC, TYPE, SPC, RustPunctuator.EQ, SPC, EXPRESSION, ";"
        );
    }

    /* https://doc.rust-lang.org/reference/items/implementations.html */
    private static void implItem(LexerlessGrammarBuilder b) {
        b.rule(IMPLEMENTATION).is(b.firstOf(INHERENT_IMPL, TRAIT_IMPL));
        b.rule(INHERENT_IMPL).is(
                RustKeyword.KW_IMPL, SPC, b.optional(GENERICS, SPC), TYPE, SPC,
                b.optional(WHERE_CLAUSE, SPC), "{", SPC,
                b.zeroOrMore(INNER_ATTRIBUTE),
                b.zeroOrMore(INHERENT_IMPL_ITEM),SPC,  "}"
        );
        b.rule(INHERENT_IMPL_ITEM).is(
                SPC,
                b.zeroOrMore(OUTER_ATTRIBUTE, SPC),
                b.firstOf(MACRO_INVOCATION_SEMI,
                        b.sequence(b.optional(VISIBILITY, SPC), b.firstOf(
                                CONSTANT_ITEM, FUNCTION, METHOD
                        ))), SPC);


        b.rule(TRAIT_IMPL).is(
                b.optional(UNSAFE, SPC), RustKeyword.KW_IMPL, SPC, b.optional(GENERICS, SPC),
                b.optional(RustPunctuator.NOT), TYPE_PATH, SPC, RustKeyword.KW_FOR, SPC, TYPE,
                b.optional(WHERE_CLAUSE, SPC), "{",SPC,
                b.zeroOrMore(INNER_ATTRIBUTE, SPC), b.zeroOrMore(TRAIT_IMPL_ITEM, SPC), SPC, "}"
        );


        b.rule(TRAIT_IMPL_ITEM).is(
                b.zeroOrMore(OUTER_ATTRIBUTE, SPC),
                b.firstOf(MACRO_INVOCATION_SEMI,
                        b.sequence(b.optional(VISIBILITY), b.firstOf(TYPE_ALIAS, CONSTANT_ITEM, FUNCTION, METHOD))
                )
        );

    }

    /* https://doc.rust-lang.org/reference/items/external-blocks.html */
    private static void extblocksItem(LexerlessGrammarBuilder b) {
        b.rule(EXTERN_BLOCK).is(
                EXTERN, SPC, b.optional(ABI, SPC), "{", SPC,
                b.zeroOrMore(INNER_ATTRIBUTE, SPC),
                b.zeroOrMore(EXTERNAL_ITEM, SPC), "}"
        );
        b.rule(EXTERNAL_ITEM).is(
                b.zeroOrMore(OUTER_ATTRIBUTE, SPC), SPC,
                b.firstOf(MACRO_INVOCATION_SEMI,
                        b.sequence(
                                b.optional(VISIBILITY, SPC),
                                b.firstOf(EXTERNAL_STATIC_ITEM, EXTERNAL_FUNCTION_ITEM)
                        )));
        b.rule(EXTERNAL_STATIC_ITEM).is(
                RustKeyword.KW_STATIC, SPC, b.optional(RustKeyword.KW_MUT, SPC),
                IDENTIFIER, SPC, RustPunctuator.COLON, SPC, TYPE, RustPunctuator.SEMI
        );
        b.rule(EXTERNAL_FUNCTION_ITEM).is(
                RustKeyword.KW_FN, SPC, IDENTIFIER, SPC, b.optional(GENERICS, SPC), "(", SPC,
                b.optional(b.firstOf(NAMED_FUNCTION_PARAMETERS_WITH_VARIADICS, NAMED_FUNCTION_PARAMETERS)),
                ")", SPC, b.optional(FUNCTION_RETURN_TYPE, SPC), b.optional(WHERE_CLAUSE, SPC), SPC, RustPunctuator.SEMI
        );
        b.rule(NAMED_FUNCTION_PARAMETERS).is(seq(b, NAMED_FUNCTION_PARAM, RustPunctuator.COMMA));
        b.rule(NAMED_FUNCTION_PARAM).is(
                b.zeroOrMore(OUTER_ATTRIBUTE, SPC),
                b.firstOf(IDENTIFIER, RustPunctuator.UNDERSCORE), SPC,
                RustPunctuator.COLON, SPC, TYPE
        );

        b.rule(NAMED_FUNCTION_PARAMETERS_WITH_VARIADICS).is(
                b.oneOrMore(NAMED_FUNCTION_PARAM, SPC, RustPunctuator.COMMA, SPC),
                b.zeroOrMore(OUTER_ATTRIBUTE, SPC),
                RustPunctuator.DOTDOTDOT
        );
    }


    /* https://doc.rust-lang.org/reference/items/generics.html */
    private static void genericItem(LexerlessGrammarBuilder b) {
        b.rule(GENERICS).is("<", GENERIC_PARAMS, ">");


        b.rule(GENERIC_PARAMS).is(b.firstOf(
                b.sequence(b.zeroOrMore(LIFETIME_PARAM, SPC, RustPunctuator.COMMA, SPC), LIFETIME_PARAM, SPC),
                b.sequence(b.zeroOrMore(LIFETIME_PARAM, SPC, RustPunctuator.COMMA,SPC), TYPE_PARAMS)

        ));


        b.rule(LIFETIME_PARAMS).is(
                b.zeroOrMore(LIFETIME_PARAM, RustPunctuator.COMMA, SPC), b.optional(LIFETIME_PARAM, SPC)
        );
        b.rule(LIFETIME_PARAM).is(
                b.optional(OUTER_ATTRIBUTE, SPC), LIFETIME_OR_LABEL, SPC, b.optional(RustPunctuator.COLON, LIFETIME_BOUNDS, SPC)
        );
        b.rule(TYPE_PARAMS).is(
                b.zeroOrMore(TYPE_PARAM, RustPunctuator.COMMA, SPC), b.optional(TYPE_PARAM, SPC)
        );
        b.rule(TYPE_PARAM).is(
                b.optional(OUTER_ATTRIBUTE, SPC), IDENTIFIER, SPC,
                b.optional(RustPunctuator.COLON, b.optional(TYPE_PARAM_BOUNDS),
                        b.optional(RustPunctuator.EQ, TYPE))
        );
        b.rule(WHERE_CLAUSE).is(
                RustKeyword.KW_WHERE, b.zeroOrMore(b.sequence(WHERE_CLAUSE_ITEM, RustPunctuator.COMMA)), b.optional(WHERE_CLAUSE_ITEM)
        );
        b.rule(WHERE_CLAUSE_ITEM).is(b.firstOf(
                LIFETIME_WHERE_CLAUSE_ITEM
                , TYPE_BOUND_CLAUSE_ITEM));
        b.rule(LIFETIME_WHERE_CLAUSE_ITEM).is(LIFETIME, SPC, RustPunctuator.COLON, SPC, LIFETIME_BOUNDS);
        b.rule(TYPE_BOUND_CLAUSE_ITEM).is(
                b.optional(FOR_LIFETIMES), TYPE, RustPunctuator.COLON, b.optional(TYPE_PARAM_BOUNDS)
        );

        b.rule(FOR_LIFETIMES).is(RustKeyword.KW_FOR, SPC, RustPunctuator.LT, LIFETIME_PARAMS, RustPunctuator.GT);


    }

    private static void assocItem(LexerlessGrammarBuilder b) {
        b.rule(METHOD).is(
                FUNCTION_QUALIFIERS, SPC, RustKeyword.KW_FN, SPC, IDENTIFIER,
                b.optional(GENERICS, SPC),
                "(", SELF_PARAM, SPC, b.optional(b.sequence(SPC, RustPunctuator.COMMA, SPC, FUNCTION_PARAM)),
                b.optional(SPC, RustPunctuator.COMMA), ")", SPC,
                b.optional(FUNCTION_RETURN_TYPE, SPC), b.optional(WHERE_CLAUSE, SPC),SPC,
                BLOCK_EXPRESSION
        );

        b.rule(SELF_PARAM).is(b.zeroOrMore(OUTER_ATTRIBUTE, SPC), b.firstOf(
                TYPED_SELF, SHORTHAND_SELF
        ));


        b.rule(SHORTHAND_SELF).is(
                b.optional(b.firstOf(b.sequence(RustPunctuator.AND, LIFETIME, SPC), RustPunctuator.AND)),
                b.optional(RustKeyword.KW_MUT, SPC), RustKeyword.KW_SELFVALUE
        );


        b.rule(TYPED_SELF).is(b.optional(RustKeyword.KW_MUT, SPC), RustKeyword.KW_SELFVALUE, SPC, RustPunctuator.COLON, SPC, TYPE);

    }

    private static void visibilityItem(LexerlessGrammarBuilder b) {
        b.rule(VISIBILITY).is(b.firstOf(
                b.sequence(RustKeyword.KW_PUB, SPC, "(", SPC, RustKeyword.KW_CRATE, SPC, ")"),
                b.sequence(RustKeyword.KW_PUB, SPC, "(", SPC, RustKeyword.KW_SELFVALUE, SPC, ")"),
                b.sequence(RustKeyword.KW_PUB, SPC, "(", SPC, RustKeyword.KW_SUPER, SPC, ")"),
                b.sequence(RustKeyword.KW_PUB, SPC, "(", SPC, RustKeyword.KW_IN, SIMPLE_PATH, SPC, ")"),
                RustKeyword.KW_PUB

        ));
    }


    private static void externcrates(LexerlessGrammarBuilder b) {
        b.rule(EXTERN_CRATE).is(
                EXTERN, SPC, "crate", SPC, CRATE_REF, b.optional(SPC, AS_CLAUSE), RustPunctuator.SEMI
        );
        b.rule(CRATE_REF).is(b.firstOf(RustKeyword.KW_SELFVALUE, IDENTIFIER));
        b.rule(AS_CLAUSE).is(RustKeyword.KW_AS, SPC, b.firstOf(RustPunctuator.UNDERSCORE, IDENTIFIER));

    }

    private static void modules(LexerlessGrammarBuilder b) {
        b.rule(MODULE).is(b.firstOf(
                b.sequence("mod", SPC, IDENTIFIER, SPC, RustPunctuator.SEMI),
                b.sequence("mod", SPC, IDENTIFIER, SPC, "{", SPC,
                        b.zeroOrMore(INNER_ATTRIBUTE, SPC),
                        b.zeroOrMore(ITEM, SPC), "}"
                )));

    }

    private static void lexical(LexerlessGrammarBuilder b) {
        //not explicit in reference


        lexicalpath(b);
        lexicaltoken(b);
    }

    /* https://doc.rust-lang.org/reference/macros.html */
    private static void macros(LexerlessGrammarBuilder b) {
        b.rule(MACRO_INVOCATION).is(
                SIMPLE_PATH, RustPunctuator.NOT, DELIM_TOKEN_TREE
        );

        b.rule(DELIM_TOKEN_TREE).is(b.firstOf(
                b.sequence("(", SPC, b.zeroOrMore(TOKEN_TREE,SPC), SPC, ")"),
                b.sequence("[", SPC, b.zeroOrMore(TOKEN_TREE,SPC), SPC, "]"),
                b.sequence("{", SPC, b.zeroOrMore(TOKEN_TREE,SPC), SPC, "}")));

        b.rule(TOKEN_EXCEPT_DELIMITERS).is(b.firstOf(
                IDENTIFIER_OR_KEYWORD, LITERALS, LIFETIMES, PUNCTUATION
        ));
        b.rule(TOKEN_TREE).is(
                b.firstOf(
                        TOKEN_EXCEPT_DELIMITERS,
                        DELIM_TOKEN_TREE
                ));
        b.rule(MACRO_INVOCATION_SEMI).is(b.firstOf(
                b.sequence(SIMPLE_PATH, RustPunctuator.NOT, "(", b.zeroOrMore(SPC, TOKEN_TREE,SPC), ");"),
                b.sequence(SIMPLE_PATH, RustPunctuator.NOT, "[", b.zeroOrMore(SPC, TOKEN_TREE,SPC), "];"),
                b.sequence(SIMPLE_PATH, RustPunctuator.NOT, "{", b.zeroOrMore(SPC, TOKEN_TREE,SPC), "}")
        ));
        macrosByExample(b);
    }

    /* https://doc.rust-lang.org/reference/macros-by-example.html */
    private static void macrosByExample(LexerlessGrammarBuilder b) {
        b.rule(MACRO_RULES_DEFINITION).is(
                "macro_rules!", SPC, IDENTIFIER, SPC, MACRO_RULES_DEF
        );
        b.rule(MACRO_RULES_DEF).is(b.firstOf(
                b.sequence("(", SPC, MACRO_RULES, SPC, ")", RustPunctuator.SEMI),
                b.sequence("[", SPC, MACRO_RULES, SPC, "]", RustPunctuator.SEMI),
                b.sequence("{", SPC, MACRO_RULES, SPC, "}")
        ));
        b.rule(MACRO_RULES).is(
                MACRO_RULE, b.zeroOrMore(b.sequence(RustPunctuator.COMMA, MACRO_RULE)), b.optional(RustPunctuator.COMMA)
        );
        b.rule(MACRO_RULE).is(MACRO_MATCHER, SPC, "=>", SPC, MACRO_TRANSCRIBER);
        b.rule(MACRO_MATCHER).is(b.firstOf(
                b.sequence("(", SPC, MACRO_MATCH, SPC, ")"),
                b.sequence("[", SPC, MACRO_MATCH, SPC, "]"),
                b.sequence("{", SPC, MACRO_MATCH, SPC, "}")
        ));


        b.rule(MACRO_MATCH).is(b.firstOf(

                b.sequence("$", IDENTIFIER, SPC, RustPunctuator.COLON, SPC, MACRO_FRAG_SPEC),

                b.sequence("$(", b.oneOrMore(MACRO_MATCH, SPC), b.firstOf(")+", ")*", ")?")),
                TOKEN_MACRO,
                MACRO_MATCHER
        ));

        b.rule(TOKEN_MACRO).is(b.firstOf(LITERALS, IDENTIFIER_OR_KEYWORD,
                LIFETIMES, PUNCTUATION_EXCEPT_DOLLAR));
        b.rule(MACRO_FRAG_SPEC).is(b.firstOf(
                "block", "expr", "ident", "item", "lifetime", "literal"
                , "meta", "path", "pat", "stmt", "tt", "ty", "vis"
        ));
        b.rule(MACRO_REP_SEP).is(TOKEN); //except $ and delimiters
        b.rule(MACRO_REP_OP).is(b.firstOf(RustPunctuator.STAR, RustPunctuator.PLUS, RustPunctuator.QUESTION));
        b.rule(MACRO_TRANSCRIBER).is(DELIM_TOKEN_TREE);


    }

    private static void patterns(LexerlessGrammarBuilder b) {
        b.rule(PATTERN).is(b.firstOf(
                RANGE_PATTERN,
                TUPLE_STRUCT_PATTERN,
                STRUCT_PATTERN,
                MACRO_INVOCATION,
                IDENTIFIER_PATTERN,
                WILDCARD_PATTERN,
                REST_PATTERN,
                OBSOLETE_RANGE_PATTERN,
                REFERENCE_PATTERN,
                TUPLE_PATTERN,
                GROUPED_PATTERN,
                SLICE_PATTERN,
                PATH_PATTERN,
                LITERAL_PATTERN
        ));
        b.rule(LITERAL_PATTERN).is(b.firstOf(
                BOOLEAN_LITERAL,
                CHAR_LITERAL,
                BYTE_LITERAL,
                STRING_LITERAL,
                RAW_STRING_LITERAL,
                BYTE_STRING_LITERAL,
                RAW_BYTE_STRING_LITERAL,
                b.sequence(b.optional("-"), INTEGER_LITERAL),
                b.sequence(b.optional("-"), FLOAT_LITERAL)
                )
        );
        b.rule(IDENTIFIER_PATTERN).is(
                b.optional("ref",SPC),
                b.optional(RustKeyword.KW_MUT,SPC),
                IDENTIFIER,SPC,
                b.optional(b.sequence("@",SPC, PATTERN))
        );
        b.rule(WILDCARD_PATTERN).is(RustPunctuator.UNDERSCORE);
        b.rule(REST_PATTERN).is(RustPunctuator.DOTDOT);

        b.rule(OBSOLETE_RANGE_PATTERN).is(b.sequence(RANGE_PATTERN_BOUND, RustPunctuator.DOTDOTDOT, RANGE_PATTERN_BOUND));
        b.rule(RANGE_PATTERN).is(b.sequence(RANGE_PATTERN_BOUND, RustPunctuator.DOTDOTEQ, RANGE_PATTERN_BOUND));
        b.rule(RANGE_PATTERN_BOUND).is(b.firstOf(
                CHAR_LITERAL, BYTE_LITERAL, b.sequence(b.optional("-"), INTEGER_LITERAL),
                b.sequence(b.optional("-"), FLOAT_LITERAL),
                PATH_IN_EXPRESSION, QUALIFIED_PATH_IN_EXPRESSION
        ));

        b.rule(REFERENCE_PATTERN).is(
                b.firstOf(RustPunctuator.AND, RustPunctuator.ANDAND),
                b.optional(RustKeyword.KW_MUT),
                PATTERN
        );
        b.rule(STRUCT_PATTERN).is(
                PATH_IN_EXPRESSION, "{", SPC, b.optional(STRUCT_PATTERN_ELEMENTS),SPC,  "}"
        );
        b.rule(STRUCT_PATTERN_ELEMENTS).is(b.firstOf(
                b.sequence(STRUCT_PATTERN_FIELDS,
                        b.optional(b.firstOf(
                                "'",
                                b.sequence(RustPunctuator.COMMA, STRUCT_PATTERN_ETCETERA)
                        ))), STRUCT_PATTERN_ETCETERA

        ));
        b.rule(STRUCT_PATTERN_FIELDS).is(
                STRUCT_PATTERN_FIELD, b.zeroOrMore(b.sequence(RustPunctuator.COMMA, STRUCT_PATTERN_FIELD))
        );
        b.rule(STRUCT_PATTERN_FIELD).is(
                b.zeroOrMore(OUTER_ATTRIBUTE), "(",
                b.firstOf(
                        b.sequence(TUPLE_INDEX, RustPunctuator.COLON, PATTERN),
                        b.sequence(IDENTIFIER, RustPunctuator.COLON, PATTERN),
                        b.sequence(b.optional(RustKeyword.KW_REF), SPC, b.optional(RustKeyword.KW_MUT),SPC,  IDENTIFIER)
                ), ")");
        b.rule(STRUCT_PATTERN_ETCETERA).is(b.zeroOrMore(OUTER_ATTRIBUTE), "..");

        b.rule(TUPLE_STRUCT_PATTERN).is(
                PATH_IN_EXPRESSION, "(", b.optional(TUPLE_STRUCT_ITEMS), ")"
        );
        b.rule(TUPLE_STRUCT_ITEMS).is(seq(b, PATTERN, RustPunctuator.COMMA));

        b.rule(TUPLE_PATTERN).is("(", b.optional(TUPLE_PATTERN_ITEMS), ")");


        b.rule(TUPLE_PATTERN_ITEMS).is(b.firstOf(
                seq(b, PATTERN, RustPunctuator.COMMA),
                b.sequence(PATTERN, SPC, RustPunctuator.COMMA, SPC),
                REST_PATTERN

        ));

        b.rule(GROUPED_PATTERN).is("(", SPC,PATTERN,SPC,  ")");
        b.rule(SLICE_PATTERN).is("[", SPC,PATTERN,SPC,
                b.zeroOrMore(b.sequence(RustPunctuator.COMMA, SPC, PATTERN)), b.optional(RustPunctuator.COMMA), SPC, "]"
        );
        b.rule(PATH_PATTERN).is(b.firstOf(PATH_IN_EXPRESSION, QUALIFIED_PATH_IN_EXPRESSION));
    }

    private static void types(LexerlessGrammarBuilder b) {
        //1
        type(b);
        //5
        tupletype(b);
        //13
        pointer(b);
        //14
        functionpointer(b);
        //15
        trait(b);


    }

    /* https://doc.rust-lang.org/reference/types/function-pointer.html */
    private static void functionpointer(LexerlessGrammarBuilder b) {
        b.rule(BARE_FUNCTION_TYPE).is(
                b.optional(FOR_LIFETIMES), FUNCTION_QUALIFIERS, RustKeyword.KW_FN,
                "(", b.optional(FUNCTION_PARAMETERS_MAYBE_NAMED_VARIADIC), ")",
                b.optional(BARE_FUNCTION_RETURN_TYPE)
        );
        b.rule(BARE_FUNCTION_RETURN_TYPE).is("->", TYPE_NO_BOUNDS);
        b.rule(FUNCTION_PARAMETERS_MAYBE_NAMED_VARIADIC).is(b.firstOf(
                MAYBE_NAMED_FUNCTION_PARAMETERS, MAYBE_NAMED_FUNCTION_PARAMETERS_VARIADIC
        ));
        b.rule(MAYBE_NAMED_FUNCTION_PARAMETERS).is(seq(b, MAYBE_NAMED_PARAM, RustPunctuator.COMMA));
        b.rule(MAYBE_NAMED_PARAM).is(
                b.zeroOrMore(OUTER_ATTRIBUTE),
                b.optional(b.sequence(
                        b.firstOf(IDENTIFIER, RustPunctuator.UNDERSCORE), RustPunctuator.COLON
                )), TYPE
        );
        b.rule(MAYBE_NAMED_FUNCTION_PARAMETERS_VARIADIC).is(
                b.zeroOrMore(b.sequence(MAYBE_NAMED_PARAM, RustPunctuator.COMMA)),
                MAYBE_NAMED_PARAM, RustPunctuator.COMMA, b.zeroOrMore(OUTER_ATTRIBUTE), "..."
        );


    }

    public static void statement(LexerlessGrammarBuilder b) {
        b.rule(STATEMENT).is(b.firstOf(
                RustPunctuator.SEMI,
                ITEM,
                LET_STATEMENT,
                EXPRESSION_STATEMENT,
                MACRO_INVOCATION_SEMI
        ));
        b.rule(LET_STATEMENT).is(
                b.zeroOrMore(OUTER_ATTRIBUTE, SPC),
                RustKeyword.KW_LET, SPC, PATTERN, SPC,
                b.optional(RustPunctuator.COLON, SPC, TYPE, SPC),
                b.optional(RustPunctuator.EQ, SPC, EXPRESSION, SPC),
                RustPunctuator.SEMI);

        b.rule(EXPRESSION_STATEMENT).is(b.firstOf(
                b.sequence(EXPRESSION_WITHOUT_BLOCK, SPC, RustPunctuator.SEMI),
                b.sequence(EXPRESSION_WITH_BLOCK, b.optional(SPC, RustPunctuator.SEMI))

        ));


        b.rule(ANY_TOKEN).is(
                b.firstOf(
                        DELIMITERS,
                        LITERAL_EXPRESSION,
                        IDENTIFIER,
                        PUNCTUATION_EXCEPT_SEMI,
                        LIFETIME_TOKEN
                ));
    }

    /* https://doc.rust-lang.org/reference/expressions.html */
    public static void expressions(LexerlessGrammarBuilder b) {
        literal(b);
        path(b);
        block(b);
        operator(b);
        grouped(b);
        array(b);
        tuple(b);
        struct(b);
        enums(b);
        call(b);
        methodcall(b);
        field(b);
        closure(b);
        loops(b);
        range(b);
        ifExpr(b);
        match(b);
        returnExpr(b);
        await(b);
        b.rule(EXPRESSION).is(b.firstOf(EXPRESSION_WITHOUT_BLOCK, EXPRESSION_WITH_BLOCK));
        b.rule(EXPRESSION_WITHOUT_BLOCK).is(b.zeroOrMore(OUTER_ATTRIBUTE),
                b.firstOf(
                        RANGE_EXPRESSION,
                        OPERATOR_EXPRESSION,
                        METHOD_CALL_EXPRESSION,
                        CALL_EXPRESSION,
                        MACRO_INVOCATION,
                        FIELD_EXPRESSION,
                        LITERAL_EXPRESSION,
                        STRUCT_EXPRESSION,
                        PATH_EXPRESSION,
                        GROUPED_EXPRESSION,
                        ARRAY_EXPRESSION,
                        AWAIT_EXPRESSION,
                        INDEX_EXPRESSION,
                        TUPLE_EXPRESSION,
                        TUPLE_INDEXING_EXPRESSION,
                        ENUMERATION_VARIANT_EXPRESSION,
                        CLOSURE_EXPRESSION,
                        CONTINUE_EXPRESSION,
                        BREAK_EXPRESSION,
                        RETURN_EXPRESSION
                ));
        b.rule(EXPRESSION_WITH_BLOCK).is(b.zeroOrMore(OUTER_ATTRIBUTE),
                b.firstOf(
                        BLOCK_EXPRESSION,
                        ASYNC_BLOCK_EXPRESSION,
                        UNSAFE_BLOCK_EXPRESSION,
                        LOOP_EXPRESSION,
                        IF_EXPRESSION,
                        IF_LET_EXPRESSION,
                        MATCH_EXPRESSION
                ));
    }

    private static void await(LexerlessGrammarBuilder b) {
        b.rule(AWAIT_EXPRESSION).is(b.firstOf(CALL_EXPRESSION, IDENTIFIER ), AWAIT_EXPRESSION_TERM);
        b.rule(AWAIT_EXPRESSION_TERM).is(RustPunctuator.DOT, "await", b.zeroOrMore(AWAIT_EXPRESSION_TERM));
    }

    private static void returnExpr(LexerlessGrammarBuilder b) {
        b.rule(RETURN_EXPRESSION).is("return", SPC, b.optional(EXPRESSION));
    }

    //https://doc.rust-lang.org/reference/expressions/match-expr.html
    private static void match(LexerlessGrammarBuilder b) {
        b.rule(MATCH_EXPRESSION).is(
                RustKeyword.KW_MATCH, SPC,EXPRESSION, //except struct expressions !!
                SPC,"{",SPC,
                b.zeroOrMore(INNER_ATTRIBUTE,SPC),
                b.optional(MATCH_ARMS,SPC),
                "}"
        );


        b.rule(MATCH_ARMS).is(
                b.oneOrMore(MATCH_ARM,SPC, RustPunctuator.FATARROW,SPC,
                        EXPRESSION,SPC, b.optional(RustPunctuator.COMMA,SPC )))
        ;


        b.rule(MATCH_ARM).is(
                b.zeroOrMore(OUTER_ATTRIBUTE,SPC),
                MATCH_ARM_PATTERNS,
                b.optional(MATCH_ARM_GUARD)
        );
        b.rule(MATCH_ARM_PATTERNS).is(
                b.optional(RustPunctuator.OR, SPC),
                PATTERN,SPC,
                b.zeroOrMore(b.sequence(RustPunctuator.OR, SPC, PATTERN, SPC))
        );
        b.rule(MATCH_ARM_GUARD).is(RustKeyword.KW_IF, SPC, EXPRESSION);

    }

    private static void ifExpr(LexerlessGrammarBuilder b) {
        b.rule(IF_EXPRESSION).is(
                RustKeyword.KW_IF, SPC, EXPRESSION,SPC, BLOCK_EXPRESSION,SPC,
                b.optional(

                        RustKeyword.KW_ELSE, SPC, b.firstOf(BLOCK_EXPRESSION, IF_EXPRESSION, IF_LET_EXPRESSION)
                )
        );
        b.rule(IF_LET_EXPRESSION).is(
                RustKeyword.KW_IF,SPC, RustKeyword.KW_LET, SPC, MATCH_ARM_PATTERNS, SPC , RustPunctuator.EQ, SPC, EXPRESSION, //except struct or lazy boolean operator expression
                SPC, BLOCK_EXPRESSION, SPC,
                b.optional(RustKeyword.KW_ELSE, SPC, b.firstOf(BLOCK_EXPRESSION, IF_EXPRESSION, IF_LET_EXPRESSION)
                )
        );
    }

    private static void range(LexerlessGrammarBuilder b) {

        b.rule(RANGE_EXPRESSION).is(b.firstOf(
                RANGE_INCLUSIVE_EXPR,
                RANGE_TO_INCLUSIVE_EXPR,
                RANGE_EXPR,
                RANGE_FROM_EXPR,
                RANGE_TO_EXPR,
                RANGE_FULL_EXPR

        ));

        b.rule(RANGE_EXPR).is(b.firstOf(DEC_LITERAL, IDENTIFIER),RANGE_EXPR_TERM);
        b.rule(RANGE_EXPR_TERM).is(b.sequence(RustPunctuator.DOTDOT, EXPRESSION, b.zeroOrMore(RANGE_EXPR_TERM)));
        b.rule(RANGE_FROM_EXPR).is(b.firstOf(DEC_LITERAL, IDENTIFIER), RANGE_FROM_EXPR_TERM);
        b.rule(RANGE_FROM_EXPR_TERM).is(RustPunctuator.DOTDOT, b.zeroOrMore(RANGE_FROM_EXPR_TERM));


        b.rule(RANGE_TO_EXPR).is(RustPunctuator.DOTDOT, EXPRESSION);
        b.rule(RANGE_FULL_EXPR).is(RustPunctuator.DOTDOT);

        b.rule(RANGE_INCLUSIVE_EXPR).is(b.firstOf(DEC_LITERAL, IDENTIFIER), RANGE_INCLUSIVE_EXPR_TERM);
        b.rule(RANGE_INCLUSIVE_EXPR_TERM).is(RustPunctuator.DOTDOTEQ, EXPRESSION, b.zeroOrMore(RANGE_INCLUSIVE_EXPR_TERM));


        b.rule(RANGE_TO_INCLUSIVE_EXPR).is(RustPunctuator.DOTDOTEQ, EXPRESSION);
    }

    private static void loops(LexerlessGrammarBuilder b) {
        b.rule(LOOP_EXPRESSION).is(b.optional(LOOP_LABEL),
                b.firstOf(
                        INFINITE_LOOP_EXPRESSION,
                        PREDICATE_LOOP_EXPRESSION,
                        PREDICATE_PATTERN_LOOP_EXPRESSION,
                        ITERATOR_LOOP_EXPRESSION)
        );
        b.rule(INFINITE_LOOP_EXPRESSION).is(
                RustKeyword.KW_LOOP, SPC, BLOCK_EXPRESSION);
        b.rule(PREDICATE_LOOP_EXPRESSION).is(
                RustKeyword.KW_WHILE, SPC, EXPRESSION, //except struct expression
                BLOCK_EXPRESSION
        );
        b.rule(PREDICATE_PATTERN_LOOP_EXPRESSION).is(
                RustKeyword.KW_WHILE, SPC, RustKeyword.KW_LET, SPC, MATCH_ARM_PATTERNS, SPC, RustPunctuator.EQ,
                SPC, EXPRESSION, //except struct expression
                SPC, BLOCK_EXPRESSION
        );
        b.rule(ITERATOR_LOOP_EXPRESSION).is(
                RustKeyword.KW_FOR, SPC, PATTERN,SPC,  RustKeyword.KW_IN, SPC, EXPRESSION, //except struct expression
                SPC, BLOCK_EXPRESSION
        );
        b.rule(LOOP_LABEL).is(LIFETIME_OR_LABEL, SPC, RustPunctuator.COLON);
        b.rule(BREAK_EXPRESSION).is(RustKeyword.KW_BREAK, SPC, b.optional(LIFETIME_OR_LABEL, SPC), b.optional(EXPRESSION, SPC));
        b.rule(CONTINUE_EXPRESSION).is(
                RustKeyword.KW_CONTINUE, b.optional(SPC, LIFETIME_OR_LABEL));


    }

    private static void field(LexerlessGrammarBuilder b) {

        b.rule(FIELD_EXPRESSION).is(
                b.firstOf(IDENTIFIER,LITERALS,EXPRESSION_WITH_BLOCK
                        //other expressions without block

                ), FIELD_EXPRESSION_TERM
        );



        b.rule(FIELD_EXPRESSION_TERM).is(
                b.sequence(RustPunctuator.DOT, IDENTIFIER,SPC
                        , b.zeroOrMore(FIELD_EXPRESSION_TERM))


        );


    }

    private static void methodcall(LexerlessGrammarBuilder b) {

        b.rule(METHOD_CALL_EXPRESSION).is(
                b.firstOf(LITERALS,  IDENTIFIER), METHOD_CALL_EXPRESSION_TERM
        );
        b.rule(METHOD_CALL_EXPRESSION_TERM).is(
                RustPunctuator.DOT,SPC, PATH_EXPR_SEGMENT,SPC,
                        "(", SPC,b.optional(CALL_PARAMS,SPC), ")", b.zeroOrMore(METHOD_CALL_EXPRESSION_TERM))
        ;


    }

    private static void call(LexerlessGrammarBuilder b) {

        b.rule(CALL_EXPRESSION).is(b.firstOf(EXPRESSION_WITH_BLOCK, FIELD_EXPRESSION, PATH_EXPRESSION, IDENTIFIER), CALL_EXPRESSION_TERM);

        b.rule(CALL_EXPRESSION_TERM).is(
                "(", SPC,b.optional(CALL_PARAMS), SPC, ")", b.zeroOrMore(SPC, CALL_EXPRESSION_TERM)
        );


        b.rule(CALL_PARAMS).is(seq(b, EXPRESSION, RustPunctuator.COMMA));


    }

    /* https://doc.rust-lang.org/reference/expressions/enum-variant-expr.html */
    private static void enums(LexerlessGrammarBuilder b) {
        b.rule(ENUMERATION_VARIANT_EXPRESSION).is(b.firstOf(
                ENUM_EXPR_STRUCT,
                ENUM_EXPR_TUPLE,
                ENUM_EXPR_FIELDLESS
        ));
        b.rule(ENUM_EXPR_STRUCT).is(PATH_IN_EXPRESSION, SPC,"{",SPC,
                b.optional(ENUM_EXPR_FIELDS,SPC), "}"
        );
        b.rule(ENUM_EXPR_FIELDS).is(
                ENUM_EXPR_FIELD,SPC,
                b.zeroOrMore(b.sequence(RustPunctuator.COMMA, SPC, ENUM_EXPR_FIELDS), b.optional(RustPunctuator.COMMA, SPC))
        );
        b.rule(ENUM_EXPR_FIELD).is(b.firstOf(
                b.sequence(b.firstOf(IDENTIFIER, TUPLE_INDEX), SPC,
                        RustPunctuator.COLON, SPC, EXPRESSION),
                IDENTIFIER
        ));
        b.rule(ENUM_EXPR_TUPLE).is(
                PATH_IN_EXPRESSION, SPC, "(",SPC,
                b.optional(b.sequence(
                        EXPRESSION,SPC,
                        b.zeroOrMore(b.sequence(RustPunctuator.COMMA,SPC, EXPRESSION)),
                        b.optional(RustPunctuator.COMMA,SPC)
                )), ")"
        );
        b.rule(ENUM_EXPR_FIELDLESS).is(PATH_IN_EXPRESSION);
    }

    private static void tuple(LexerlessGrammarBuilder b) {
        b.rule(TUPLE_EXPRESSION).is("(", SPC,b.zeroOrMore(INNER_ATTRIBUTE,SPC),
                b.optional(TUPLE_ELEMENT),SPC,
                ")");

        b.rule(TUPLE_ELEMENT).is(b.oneOrMore(b.sequence(EXPRESSION, SPC, RustPunctuator.COMMA, SPC)), b.optional(EXPRESSION,SPC));

        b.rule(TUPLE_INDEXING_EXPRESSION).is(b.firstOf(LITERALS, TUPLE_INDEXING_EXPRESSION_TERM));
        b.rule(TUPLE_INDEXING_EXPRESSION_TERM).is(RustPunctuator.DOT, TUPLE_INDEX, TUPLE_INDEXING_EXPRESSION_TERM);


    }

    private static void array(LexerlessGrammarBuilder b) {
        b.rule(ARRAY_EXPRESSION).is("[", b.zeroOrMore(INNER_ATTRIBUTE),
                b.optional(ARRAY_ELEMENTS),
                "]");

        b.rule(ARRAY_ELEMENTS).is(b.firstOf(
                b.sequence(SPC, EXPRESSION, RustPunctuator.SEMI, SPC, EXPRESSION),
                b.sequence(SPC, EXPRESSION, SPC, b.zeroOrMore(RustPunctuator.COMMA, SPC, EXPRESSION), b.optional(RustPunctuator.COMMA, SPC))


        ));


        b.rule(INDEX_EXPRESSION).is(b.firstOf(LITERALS, INDEX_EXPRESSION_TERM));
        b.rule(INDEX_EXPRESSION_TERM).is("[", EXPRESSION, "]", INDEX_EXPRESSION_TERM);
    }

    private static void grouped(LexerlessGrammarBuilder b) {
        b.rule(GROUPED_EXPRESSION).is("(", SPC,b.zeroOrMore(INNER_ATTRIBUTE, SPC), EXPRESSION, SPC, ")");
    }

    private static void operator(LexerlessGrammarBuilder b) {
        // https://doc.rust-lang.org/reference/expressions/operator-expr.html
        b.rule(OPERATOR_EXPRESSION).is(b.firstOf(
                BORROW_EXPRESSION,
                DEREFERENCE_EXPRESSION,
                ERROR_PROPAGATION_EXPRESSION,
                NEGATION_EXPRESSION,
                ARITHMETIC_OR_LOGICAL_EXPRESSION,
                COMPARISON_EXPRESSION,
                LAZY_BOOLEAN_EXPRESSION,
                TYPE_CAST_EXPRESSION,
                ASSIGNMENT_EXPRESSION,
                COMPOUND_ASSIGNMENT_EXPRESSION
        ));


        b.rule(BORROW_EXPRESSION).is(b.firstOf(
                b.sequence(b.firstOf(RustPunctuator.AND, RustPunctuator.ANDAND), SPC, RustKeyword.KW_MUT, SPC, EXPRESSION),
                b.sequence(b.firstOf(RustPunctuator.AND, RustPunctuator.ANDAND), SPC, EXPRESSION)
        ));
        b.rule(DEREFERENCE_EXPRESSION).is(RustPunctuator.STAR, EXPRESSION);
        b.rule(ERROR_PROPAGATION_EXPRESSION).is(b.firstOf(EXPRESSION_WITH_BLOCK,
                CALL_EXPRESSION,
                LITERAL_EXPRESSION,
                PATH_EXPRESSION,
                GROUPED_EXPRESSION,
                ARRAY_EXPRESSION,
                AWAIT_EXPRESSION,
                INDEX_EXPRESSION,
                TUPLE_EXPRESSION,
                TUPLE_INDEXING_EXPRESSION,
                STRUCT_EXPRESSION,
                ENUMERATION_VARIANT_EXPRESSION,
                METHOD_CALL_EXPRESSION,
                FIELD_EXPRESSION,
                CLOSURE_EXPRESSION,
                CONTINUE_EXPRESSION,
                BREAK_EXPRESSION,
                RANGE_EXPRESSION,
                RETURN_EXPRESSION,
                MACRO_INVOCATION), ERROR_PROPAGATION_EXPRESSION_TERM);

        b.rule(ERROR_PROPAGATION_EXPRESSION_TERM).is(SPC, RustPunctuator.QUESTION, b.optional(ERROR_PROPAGATION_EXPRESSION_TERM));

        b.rule(NEGATION_EXPRESSION).is(b.firstOf(
                b.sequence("-", EXPRESSION), b.sequence(RustPunctuator.NOT, EXPRESSION)
        ));

        b.rule(ARITHMETIC_OR_LOGICAL_EXPRESSION).is(b.firstOf(
                 SHL_EXPRESSION,
                 ADDITION_EXPRESSION,
                 SUBTRACTION_EXPRESSION,
                 MULTIPLICATION_EXPRESSION,
                 DIVISION_EXPRESSION,
                 REMAINDER_EXPRESSION,
                 BITAND_EXPRESSION,
                 BITOR_EXPRESSION,
                 BITXOR_EXPRESSION,
                 SHR_EXPRESSION));


        b.rule(ADDITION_EXPRESSION).is(b.firstOf(METHOD_CALL_EXPRESSION, CALL_EXPRESSION, IDENTIFIER, LITERALS), SPC, ADDITION_EXPRESSION_TERM);
        b.rule(ADDITION_EXPRESSION_TERM).is(
                RustPunctuator.PLUS, SPC, EXPRESSION, SPC, b.zeroOrMore(ADDITION_EXPRESSION_TERM, SPC));


        b.rule(SUBTRACTION_EXPRESSION).is(b.firstOf(METHOD_CALL_EXPRESSION,CALL_EXPRESSION, IDENTIFIER, LITERALS), SPC, SUBTRACTION_EXPRESSION_TERM);
        b.rule(SUBTRACTION_EXPRESSION_TERM).is(
                RustPunctuator.MINUS, SPC, EXPRESSION, SPC, b.zeroOrMore(SUBTRACTION_EXPRESSION_TERM, SPC));



        b.rule(MULTIPLICATION_EXPRESSION).is(b.firstOf(METHOD_CALL_EXPRESSION,CALL_EXPRESSION, IDENTIFIER, LITERALS), SPC,MULTIPLICATION_EXPRESSION_TERM);
        b.rule(MULTIPLICATION_EXPRESSION_TERM).is(RustPunctuator.STAR, SPC, EXPRESSION, SPC, b.zeroOrMore(MULTIPLICATION_EXPRESSION_TERM, SPC));



        b.rule(DIVISION_EXPRESSION).is(b.firstOf(METHOD_CALL_EXPRESSION,CALL_EXPRESSION, IDENTIFIER, LITERALS), SPC,DIVISION_EXPRESSION_TERM);
        b.rule(DIVISION_EXPRESSION_TERM).is(RustPunctuator.SLASH,SPC, EXPRESSION, SPC, b.zeroOrMore(DIVISION_EXPRESSION_TERM, SPC));

        b.rule(REMAINDER_EXPRESSION).is(b.firstOf(METHOD_CALL_EXPRESSION,CALL_EXPRESSION, IDENTIFIER, LITERALS), SPC,REMAINDER_EXPRESSION_TERM);
        b.rule(REMAINDER_EXPRESSION_TERM).is(RustPunctuator.PERCENT,SPC, EXPRESSION, SPC, b.zeroOrMore(REMAINDER_EXPRESSION_TERM, SPC));

        b.rule(BITAND_EXPRESSION).is(b.firstOf(METHOD_CALL_EXPRESSION,CALL_EXPRESSION, IDENTIFIER, LITERALS), SPC,BITAND_EXPRESSION_TERM);
        b.rule(BITAND_EXPRESSION_TERM).is(RustPunctuator.AND,SPC, EXPRESSION, SPC, b.zeroOrMore(BITAND_EXPRESSION_TERM, SPC));

        b.rule(BITOR_EXPRESSION).is(b.firstOf(METHOD_CALL_EXPRESSION,CALL_EXPRESSION, IDENTIFIER, LITERALS), SPC,BITOR_EXPRESSION_TERM);
        b.rule(BITOR_EXPRESSION_TERM).is(RustPunctuator.OR,SPC, EXPRESSION, SPC, b.zeroOrMore(BITOR_EXPRESSION_TERM, SPC));


        b.rule(BITXOR_EXPRESSION).is(b.firstOf(CALL_EXPRESSION, IDENTIFIER, LITERALS), SPC,BITXOR_EXPRESSION_TERM);
        b.rule(BITXOR_EXPRESSION_TERM).is(RustPunctuator.CARET,SPC, EXPRESSION, SPC, b.zeroOrMore(BITXOR_EXPRESSION_TERM, SPC));

        b.rule(SHL_EXPRESSION).is(b.firstOf(CALL_EXPRESSION, IDENTIFIER, LITERALS), SPC,SHL_EXPRESSION_TERM);
        b.rule(SHL_EXPRESSION_TERM).is(RustPunctuator.SHL,SPC, EXPRESSION, SPC, b.zeroOrMore(SHL_EXPRESSION_TERM, SPC));

        b.rule(SHR_EXPRESSION).is(b.firstOf(CALL_EXPRESSION, IDENTIFIER, LITERALS), SPC,SHR_EXPRESSION_TERM);
        b.rule(SHR_EXPRESSION_TERM).is(RustPunctuator.SHR,SPC, EXPRESSION, SPC, b.zeroOrMore(SHR_EXPRESSION_TERM, SPC));


        b.rule(COMPARISON_EXPRESSION).is(b.firstOf(
                b.sequence(b.firstOf(IDENTIFIER, LITERALS), EQ_EXPRESSION),
                b.sequence(b.firstOf(IDENTIFIER, LITERALS), NEQ_EXPRESSION),
                b.sequence(b.firstOf(IDENTIFIER, LITERALS), GT_EXPRESSION),
                b.sequence(b.firstOf(IDENTIFIER, LITERALS), LT_EXPRESSION),
                b.sequence(b.firstOf(IDENTIFIER, LITERALS), GE_EXPRESSION),
                b.sequence(b.firstOf(IDENTIFIER, LITERALS), LE_EXPRESSION)
        ));
        b.rule(EQ_EXPRESSION).is(b.firstOf(LITERALS,
                b.sequence(SPC, RustPunctuator.EQEQ, SPC, EXPRESSION, SPC, b.optional(EQ_EXPRESSION))));
        b.rule(NEQ_EXPRESSION).is(b.firstOf(LITERALS,
                b.sequence(SPC, RustPunctuator.NE, SPC, EXPRESSION, SPC, b.optional(NEQ_EXPRESSION))));
        b.rule(GT_EXPRESSION).is(b.firstOf(LITERALS,
                b.sequence(SPC, RustPunctuator.GT, SPC, EXPRESSION, SPC, b.optional(GT_EXPRESSION))));
        b.rule(LT_EXPRESSION).is(b.firstOf(LITERALS,
                b.sequence(SPC, RustPunctuator.LT, SPC, EXPRESSION, SPC, b.optional(LT_EXPRESSION))));
        b.rule(GE_EXPRESSION).is(b.firstOf(LITERALS,
                b.sequence(SPC, RustPunctuator.GE, SPC, EXPRESSION, SPC, b.optional(GE_EXPRESSION))));
        b.rule(LE_EXPRESSION).is(b.firstOf(LITERALS,
                b.sequence(SPC, RustPunctuator.LE, SPC, EXPRESSION, SPC, b.optional(LE_EXPRESSION))));


        b.rule(LAZY_BOOLEAN_EXPRESSION).is(b.firstOf(
                b.sequence(b.firstOf(IDENTIFIER, LITERALS), LAZY_OR),
                b.sequence(b.firstOf(IDENTIFIER, LITERALS), LAZY_AND)
        ));
        b.rule(LAZY_OR).is(b.firstOf(LITERALS,
                b.sequence(SPC, RustPunctuator.OROR, SPC, EXPRESSION, SPC, b.optional(LAZY_OR))));
        b.rule(LAZY_AND).is(b.firstOf(LITERALS,
                b.sequence(SPC, RustPunctuator.ANDAND, SPC, EXPRESSION, SPC, b.optional(LAZY_AND))));


        b.rule(TYPE_CAST_EXPRESSION).is(b.firstOf(EXPRESSION_WITH_BLOCK,

                LITERAL_EXPRESSION,
                PATH_EXPRESSION,
                //other operator expressions ?
                GROUPED_EXPRESSION,
                ARRAY_EXPRESSION,
                AWAIT_EXPRESSION,
                INDEX_EXPRESSION,
                TUPLE_EXPRESSION,
                TUPLE_INDEXING_EXPRESSION,
                STRUCT_EXPRESSION,
                ENUMERATION_VARIANT_EXPRESSION,
                CALL_EXPRESSION,
                METHOD_CALL_EXPRESSION,
                FIELD_EXPRESSION,
                CLOSURE_EXPRESSION,
                CONTINUE_EXPRESSION,
                BREAK_EXPRESSION,
                RANGE_EXPRESSION,
                RETURN_EXPRESSION,
                MACRO_INVOCATION
        ), TYPE_CAST_EXPRESSION_TERM);

        b.rule(TYPE_CAST_EXPRESSION_TERM).is(SPC, RustKeyword.KW_AS, SPC, TYPE_NO_BOUNDS,
                SPC, b.optional(TYPE_CAST_EXPRESSION_TERM));

        b.rule(ASSIGNMENT_EXPRESSION).is(b.firstOf(IDENTIFIER, LITERALS), ASSIGNMENT_EXPRESSION_TERM);
        b.rule(ASSIGNMENT_EXPRESSION_TERM).is(b.firstOf(LITERALS,
                b.sequence(SPC,RustPunctuator.EQ, SPC,EXPRESSION, SPC, b.optional(ASSIGNMENT_EXPRESSION_TERM))));


        b.rule(COMPOUND_ASSIGNMENT_EXPRESSION).is(b.firstOf(
                b.sequence(b.firstOf(IDENTIFIER, LITERALS), PLUSEQ_EXPRESSION),
                b.sequence(b.firstOf(IDENTIFIER, LITERALS), MINUSEQ_EXPRESSION),
                b.sequence(b.firstOf(IDENTIFIER, LITERALS), STAREQ_EXPRESSION),
                b.sequence(b.firstOf(IDENTIFIER, LITERALS), SLASHEQ_EXPRESSION),
                b.sequence(b.firstOf(IDENTIFIER, LITERALS), PERCENTEQ_EXPRESSION),
                b.sequence(b.firstOf(IDENTIFIER, LITERALS), ANDEQ_EXPRESSION),
                b.sequence(b.firstOf(IDENTIFIER, LITERALS), OREQ_EXPRESSION),
                b.sequence(b.firstOf(IDENTIFIER, LITERALS), CARETEQ_EXPRESSION),
                b.sequence(b.firstOf(IDENTIFIER, LITERALS), SHLEQ_EXPRESSION),
                b.sequence(b.firstOf(IDENTIFIER, LITERALS), SHREQ_EXPRESSION)

        ));
        b.rule(PLUSEQ_EXPRESSION).is(SPC,RustPunctuator.PLUSEQ, SPC,EXPRESSION, SPC,b.optional(PLUSEQ_EXPRESSION));
        b.rule(MINUSEQ_EXPRESSION).is(SPC,RustPunctuator.MINUSEQ, SPC,EXPRESSION,SPC, b.optional(MINUSEQ_EXPRESSION));
        b.rule(STAREQ_EXPRESSION).is(SPC,RustPunctuator.STAREQ, SPC,EXPRESSION,SPC, b.optional(STAREQ_EXPRESSION));
        b.rule(SLASHEQ_EXPRESSION).is(SPC,RustPunctuator.SLASHEQ, SPC,EXPRESSION, SPC,b.optional(SLASHEQ_EXPRESSION));
        b.rule(PERCENTEQ_EXPRESSION).is(SPC,RustPunctuator.PERCENTEQ, SPC,EXPRESSION,SPC, b.optional(PERCENTEQ_EXPRESSION));
        b.rule(ANDEQ_EXPRESSION).is(SPC,RustPunctuator.ANDEQ, SPC,EXPRESSION, SPC,b.optional(ANDEQ_EXPRESSION));
        b.rule(OREQ_EXPRESSION).is(SPC,RustPunctuator.OREQ, SPC,EXPRESSION, SPC,b.optional(OREQ_EXPRESSION));
        b.rule(CARETEQ_EXPRESSION).is(SPC,RustPunctuator.CARETEQ, SPC,EXPRESSION,SPC, b.optional(CARETEQ_EXPRESSION));
        b.rule(SHLEQ_EXPRESSION).is(SPC,RustPunctuator.SHLEQ, SPC,EXPRESSION,SPC, b.optional(SHLEQ_EXPRESSION));
        b.rule(SHREQ_EXPRESSION).is(SPC,RustPunctuator.SHREQ,SPC, EXPRESSION, SPC,b.optional(SHREQ_EXPRESSION));


    }

    private static void block(LexerlessGrammarBuilder b) {
        b.rule(BLOCK_EXPRESSION).is("{", SPC, b.zeroOrMore(INNER_ATTRIBUTE),
                SPC, b.optional(STATEMENTS), SPC, "}"
        );
        b.rule(STATEMENTS).is(b.firstOf(
                b.sequence(b.oneOrMore(STATEMENT, SPC), EXPRESSION_WITHOUT_BLOCK),
                b.oneOrMore(STATEMENT, SPC),
                EXPRESSION_WITHOUT_BLOCK
        ));

        b.rule(ASYNC_BLOCK_EXPRESSION).is("async", b.optional("move"), BLOCK_EXPRESSION);
        b.rule(UNSAFE_BLOCK_EXPRESSION).is(UNSAFE, BLOCK_EXPRESSION);

    }

    private static void path(LexerlessGrammarBuilder b) {
        b.rule(PATH_EXPRESSION).is(b.firstOf(PATH_IN_EXPRESSION, QUALIFIED_PATH_IN_EXPRESSION));
    }

    private static void literal(LexerlessGrammarBuilder b) {
        b.rule(LITERAL_EXPRESSION).is(b.firstOf(
                CHAR_LITERAL,
                STRING_LITERAL
                , RAW_STRING_LITERAL
                , BYTE_LITERAL
                , BYTE_STRING_LITERAL
                , RAW_BYTE_STRING_LITERAL
                , FLOAT_LITERAL
                , INTEGER_LITERAL
                , BOOLEAN_LITERAL
        ));

    }


    /* https://doc.rust-lang.org/reference/expressions/struct-expr.html */
    public static void struct(LexerlessGrammarBuilder b) {
        b.rule(STRUCT_EXPRESSION).is(b.firstOf(
                STRUCT_EXPR_STRUCT,
                STRUCT_EXPR_TUPLE,
                STRUCT_EXPR_UNIT));
        b.rule(STRUCT_EXPR_STRUCT).is(PATH_IN_EXPRESSION, SPC,"{",SPC,
                b.zeroOrMore(INNER_ATTRIBUTE,SPC),
                b.optional(b.firstOf(STRUCT_EXPR_FIELDS,  STRUCT_BASE)),SPC,
                "}"

        );
        b.rule(STRUCT_EXPR_FIELDS).is(STRUCT_EXPR_FIELD,
                b.zeroOrMore(b.sequence(RustPunctuator.COMMA,SPC, STRUCT_EXPR_FIELD)),
                b.firstOf(
                        b.sequence(SPC, RustPunctuator.COMMA, SPC, STRUCT_BASE),
                        b.optional(SPC, RustPunctuator.COMMA,SPC))
        );


        b.rule(STRUCT_EXPR_FIELD).is(b.firstOf(

                b.sequence(b.firstOf(IDENTIFIER, TUPLE_INDEX), SPC,RustPunctuator.COLON,SPC, EXPRESSION),
                IDENTIFIER

        ));


        b.rule(STRUCT_BASE).is("..",SPC,  EXPRESSION);
        b.rule(STRUCT_EXPR_TUPLE).is(
                PATH_IN_EXPRESSION, "(",SPC,
                b.zeroOrMore(INNER_ATTRIBUTE,SPC),
                b.optional(
                        b.sequence(
                                EXPRESSION,SPC,
                                b.zeroOrMore(b.sequence(RustPunctuator.COMMA, EXPRESSION,SPC)),
                                b.optional(RustPunctuator.COMMA,SPC)
                        )
                ),
                ")"
        );
        b.rule(STRUCT_EXPR_UNIT).is(PATH_IN_EXPRESSION);
    }

    /* https://doc.rust-lang.org/reference/attributes.html*/
    public static void attributes(LexerlessGrammarBuilder b) {
        b.rule(INNER_ATTRIBUTE).is("#![", ATTR, "]");
        b.rule(OUTER_ATTRIBUTE).is("#[", ATTR, "]");
        b.rule(ATTR).is(SIMPLE_PATH, SPC, b.optional(ATTR_INPUT, SPC));
        b.rule(ATTR_INPUT).is(b.firstOf(DELIM_TOKEN_TREE,
                b.sequence(RustPunctuator.EQ, SPC,
                        LITERAL_EXPRESSION)));
    }

    /* https://doc.rust-lang.org/reference/expressions/closure-expr.html*/
    public static void closure(LexerlessGrammarBuilder b) {
        b.rule(CLOSURE_EXPRESSION).is(
                b.optional(RustKeyword.KW_MOVE),
                b.firstOf("||", b.sequence("|", b.optional(CLOSURE_PARAMETERS), "|",SPC)),
                b.firstOf(EXPRESSION,  b.sequence(SPC, RustPunctuator.RARROW, SPC, TYPE_NO_BOUNDS, SPC,BLOCK_EXPRESSION))
        );
        b.rule(CLOSURE_PARAMETERS).is(CLOSURE_PARAM,
                b.zeroOrMore(b.sequence(RustPunctuator.COMMA, SPC, CLOSURE_PARAM)),
                b.optional(RustPunctuator.COMMA)
        );
        b.rule(CLOSURE_PARAM).is(b.zeroOrMore(OUTER_ATTRIBUTE,SPC),
                PATTERN,SPC,
                b.optional(RustPunctuator.COLON, SPC, TYPE)
        );
    }

    /* https://doc.rust-lang.org/reference/types.html#type-expressions */
    public static void type(LexerlessGrammarBuilder b) {
        b.rule(TYPE).is(b.firstOf(TYPE_NO_BOUNDS, IMPL_TRAIT_TYPE, TRAIT_OBJECT_TYPE));
        b.rule(TYPE_NO_BOUNDS).is(b.firstOf(
                PARENTHESIZED_TYPE,
                IMPL_TRAIT_TYPE_ONE_BOUND,
                TRAIT_OBJECT_TYPE_ONE_BOUND,
                TYPE_PATH,
                TUPLE_TYPE,
                NEVER_TYPE,
                RAW_POINTER_TYPE,
                REFERENCE_TYPE,
                ARRAY_TYPE,
                SLICE_TYPE,
                INFERRED_TYPE,
                QUALIFIED_PATH_IN_TYPE,
                BARE_FUNCTION_TYPE,
                MACRO_INVOCATION
        ));
        b.rule(PARENTHESIZED_TYPE).is("(", TYPE, ")");
        b.rule(TRAIT_OBJECT_TYPE).is(b.optional(RustKeyword.KW_DYN), TYPE_PARAM_BOUNDS);
        b.rule(TRAIT_OBJECT_TYPE_ONE_BOUND).is(b.optional(RustKeyword.KW_DYN), TRAIT_BOUND);
        b.rule(RAW_POINTER_TYPE).is(RustPunctuator.STAR, b.firstOf(RustKeyword.KW_MUT, CONST), TYPE_NO_BOUNDS);
        b.rule(INFERRED_TYPE).is(RustPunctuator.UNDERSCORE);
        b.rule(SLICE_TYPE).is("[", TYPE, "]");
        b.rule(ARRAY_TYPE).is("[", SPC, TYPE, SPC, RustPunctuator.SEMI, SPC, EXPRESSION, SPC, "]");
        b.rule(IMPL_TRAIT_TYPE).is(RustKeyword.KW_IMPL, TYPE_PARAM_BOUNDS);
        b.rule(IMPL_TRAIT_TYPE_ONE_BOUND).is(RustKeyword.KW_IMPL, TRAIT_BOUND);
        b.rule(NEVER_TYPE).is(RustPunctuator.NOT);

    }

    /* https://doc.rust-lang.org/reference/trait-bounds.html */
    public static void trait(LexerlessGrammarBuilder b) {
        b.rule(TYPE_PARAM_BOUNDS).is(SPC, TYPE_PARAM_BOUND, SPC,
                b.zeroOrMore(b.sequence(RustPunctuator.PLUS, SPC, TYPE_PARAM_BOUND, SPC)),
                b.optional(SPC, RustPunctuator.PLUS, SPC)
        );
        b.rule(TYPE_PARAM_BOUND).is(b.firstOf(LIFETIME, TRAIT_BOUND));
        b.rule(TRAIT_BOUND).is(b.firstOf(
                b.sequence(b.optional(RustPunctuator.QUESTION, SPC), b.optional(FOR_LIFETIMES, SPC), TYPE_PATH, SPC),
                b.sequence("(", SPC, b.optional(RustPunctuator.QUESTION, SPC),
                        b.optional(FOR_LIFETIMES, SPC), TYPE_PATH, SPC, ")")
        ));
        b.rule(LIFETIME_BOUNDS).is(
                b.zeroOrMore(LIFETIME, SPC, RustPunctuator.PLUS, SPC),
                b.optional(LIFETIME, SPC)
        );
        b.rule(LIFETIME).is(b.firstOf("'static", "'_", LIFETIME_OR_LABEL));
    }

    public static void tupletype(LexerlessGrammarBuilder b) {

        b.rule(TUPLE_TYPE).is(b.firstOf(
                b.sequence("(", ")"),
                b.sequence("(", SPC, b.oneOrMore(b.sequence(TYPE, RustPunctuator.COMMA, SPC)), b.optional(TYPE), ")")
        ));


    }

    /* https://doc.rust-lang.org/reference/types/pointer.html */
    public static void pointer(LexerlessGrammarBuilder b) {
        b.rule(REFERENCE_TYPE).is(RustPunctuator.AND, b.optional(LIFETIME),
                b.optional(SPC, RustKeyword.KW_MUT, SPC), TYPE_PARAM_BOUNDS);
    }

    /* https://doc.rust-lang.org/reference/paths.html */
    public static void lexicalpath(LexerlessGrammarBuilder b) {
        b.rule(SIMPLE_PATH).is(
                b.optional(RustPunctuator.PATHSEP),
                SIMPLE_PATH_SEGMENT,
                b.zeroOrMore(b.sequence(RustPunctuator.PATHSEP, SIMPLE_PATH_SEGMENT))
        );
        b.rule(SIMPLE_PATH_SEGMENT).is(b.firstOf(
                RustKeyword.KW_SUPER, RustKeyword.KW_SELFVALUE, b.regexp("^crate$"), b.regexp("^\\$crate$"), IDENTIFIER
        ));

        b.rule(PATH_IN_EXPRESSION).is(
                b.optional(RustPunctuator.PATHSEP),
                PATH_EXPR_SEGMENT,
                b.zeroOrMore(b.sequence(RustPunctuator.PATHSEP, PATH_EXPR_SEGMENT))
        );

        b.rule(PATH_EXPR_SEGMENT).is(
                PATH_IDENT_SEGMENT, b.optional(b.sequence(RustPunctuator.PATHSEP, GENERIC_ARGS))
        );
        b.rule(PATH_IDENT_SEGMENT).is(b.firstOf(
                RustKeyword.KW_SUPER, b.regexp("^[sS]elf$"), RustKeyword.KW_CRATE, b.regexp("^\\$crate$"), IDENTIFIER
        ));
        b.rule(GENERIC_ARGS).is(b.firstOf(
                b.sequence(RustPunctuator.LT, GENERIC_ARGS_TYPES, GENERIC_ARGS_BINDINGS, b.optional(RustPunctuator.COMMA), SPC, RustPunctuator.GT),
                b.sequence(RustPunctuator.LT, RustPunctuator.GT),
                b.sequence(RustPunctuator.LT, GENERIC_ARGS_LIFETIMES, GENERIC_ARGS_TYPES, GENERIC_ARGS_BINDINGS, b.optional(RustPunctuator.COMMA), RustPunctuator.GT),



                b.sequence(RustPunctuator.LT, GENERIC_ARGS_LIFETIMES, GENERIC_ARGS_TYPES, b.optional(RustPunctuator.COMMA), RustPunctuator.GT),
                b.sequence(RustPunctuator.LT, GENERIC_ARGS_LIFETIMES, GENERIC_ARGS_BINDINGS, b.optional(RustPunctuator.COMMA), RustPunctuator.GT),

                b.sequence(RustPunctuator.LT, GENERIC_ARGS_LIFETIMES, b.optional(RustPunctuator.COMMA), RustPunctuator.GT),
                b.sequence(RustPunctuator.LT, GENERIC_ARGS_BINDINGS, b.optional(RustPunctuator.COMMA), RustPunctuator.GT),
                b.sequence(RustPunctuator.LT, GENERIC_ARGS_TYPES, b.optional(RustPunctuator.COMMA), RustPunctuator.GT)
        ));
        b.rule(GENERIC_ARGS_LIFETIMES).is(
                LIFETIME, b.zeroOrMore(b.sequence(RustPunctuator.COMMA, LIFETIME))
        );
        b.rule(GENERIC_ARGS_TYPES).is(
                TYPE, b.zeroOrMore(b.sequence(RustPunctuator.COMMA, TYPE))
        );
        b.rule(GENERIC_ARGS_BINDINGS).is(
                GENERIC_ARGS_BINDING, b.zeroOrMore(b.sequence(SPC, RustPunctuator.COMMA, SPC, GENERIC_ARGS_BINDING))
        );
        b.rule(GENERIC_ARGS_BINDING).is(
                IDENTIFIER, SPC, RustPunctuator.EQ, SPC, TYPE
        );

        b.rule(QUALIFIED_PATH_IN_EXPRESSION).is(
                QUALIFIED_PATH_TYPE, b.oneOrMore(b.sequence(RustPunctuator.PATHSEP, PATH_EXPR_SEGMENT)));

        b.rule(QUALIFIED_PATH_TYPE).is(
                RustPunctuator.LT, TYPE, b.optional(RustKeyword.KW_AS, SPC, TYPE_PATH), RustPunctuator.GT
        );

        b.rule(QUALIFIED_PATH_IN_TYPE).is(QUALIFIED_PATH_TYPE, b.oneOrMore(
                b.sequence(RustPunctuator.PATHSEP, TYPE_PATH_SEGMENT)

        ));

        b.rule(TYPE_PATH_SEGMENT).is(
                PATH_IDENT_SEGMENT,
                b.optional(b.firstOf(
                        GENERIC_ARGS,
                        TYPE_PATH_FN,
                        b.sequence(RustPunctuator.PATHSEP, GENERIC_ARGS),
                        b.sequence(RustPunctuator.PATHSEP,TYPE_PATH_FN)))
        );
        b.rule(TYPE_PATH_FN).is(
                "(",
                b.optional(TYPE_PATH_FN_INPUTS),
                ")",
                b.optional(b.sequence(SPC, "->", SPC, TYPE))
        );
        b.rule(TYPE_PATH_FN_INPUTS).is(
                TYPE,
                b.zeroOrMore(b.sequence(RustPunctuator.COMMA, TYPE)),
                b.optional(RustPunctuator.COMMA)
        );
        b.rule(TYPE_PATH).is(
                //::? TypePathSegment (:: TypePathSegment)*
                //b.optional(RustPunctuator.PATHSEP), TYPE_PATH_SEGMENT, b.zeroOrMore(b.sequence(RustPunctuator.PATHSEP, TYPE_PATH_SEGMENT))
                b.optional(RustPunctuator.PATHSEP),
                TYPE_PATH_SEGMENT,
                b.zeroOrMore(RustPunctuator.PATHSEP, TYPE_PATH_SEGMENT)

        );


    }

    public static void lexicaltoken(LexerlessGrammarBuilder b) {


        b.rule(TOKEN).is(b.firstOf(LITERALS, IDENTIFIER_OR_KEYWORD,
                LIFETIMES, PUNCTUATION, DELIMITERS));

        b.rule(LIFETIME_OR_LABEL).is("'", NON_KEYWORD_IDENTIFIER);

        identifiers(b);

        b.rule(LIFETIME_TOKEN).is(b.firstOf(
                b.sequence("'", IDENTIFIER_OR_KEYWORD),
                b.sequence("'", RustPunctuator.UNDERSCORE)
        ));
        b.rule(LIFETIMES).is(b.firstOf(LIFETIME_TOKEN, LIFETIME_OR_LABEL)); //not explicit in reference
        //LITERALS are  not explicitly listed like below
        b.rule(LITERALS).is(b.firstOf(CHAR_LITERAL, STRING_LITERAL,
                RAW_STRING_LITERAL, BYTE_LITERAL, BYTE_STRING_LITERAL, RAW_BYTE_STRING_LITERAL, FLOAT_LITERAL,
                INTEGER_LITERAL, BOOLEAN_LITERAL, LIFETIMES
        ));


        b.rule(DELIMITERS).is(b.firstOf("{", "}", "[", "]", "(", ")"));

        characters(b);
        bytes(b);
        integerliteral(b);
        floatliteral(b);
        b.rule(BOOLEAN_LITERAL).is(b.token(RustTokenType.BOOLEAN_LITERAL, b.firstOf("true", "false")));

    }

    private static void floatliteral(LexerlessGrammarBuilder b) {

        b.rule(FLOAT_LITERAL).is(b.token(RustTokenType.FLOAT_LITERAL,
                b.firstOf(
                        b.sequence(DEC_LITERAL, b.optional(b.sequence(".", DEC_LITERAL)), b.optional(FLOAT_EXPONENT), FLOAT_SUFFIX),
                        b.sequence(DEC_LITERAL, ".", DEC_LITERAL, b.optional(FLOAT_EXPONENT)),
                        b.sequence(DEC_LITERAL, FLOAT_EXPONENT),
                        b.sequence(DEC_LITERAL, ".")//(not immediately followed by ., _ or an identifier)
                )));
        b.rule(FLOAT_EXPONENT).is(b.regexp("[eE]+[+-]?[0-9][0-9_]*"));

        b.rule(FLOAT_SUFFIX).is(b.firstOf("f64", "f32"));
    }

    private static void bytes(LexerlessGrammarBuilder b) {

        b.rule(BYTE_LITERAL).is(b.token(RustTokenType.BYTE_LITERAL,
                b.firstOf(
                        b.regexp("^b\\'" + "[^\\'\\n\\r\\t\\\\].*" + "\\'"),
                        b.sequence("b'", BYTE_ESCAPE, "'")
                )));

        b.rule(ASCII_FOR_CHAR).is(b.regexp("[^\\'\\n\\r\\t\\\\].*"));
        b.rule(ASCII_FOR_STRING).is(b.regexp("[^\"\\r\\\\].*"));// except ", \ and IsolatedCR (lookahead? (?![m-o])[a-z])

        b.rule(BYTE_STRING_LITERAL).is(b.token(RustTokenType.BYTE_STRING_LITERAL,
                b.firstOf(
                        b.regexp("^b\"" + "[^\"\\r\\\\].*" + "\""),
                        b.sequence("b\"", BYTE_ESCAPE, "\"")
                )));


        b.rule(BYTE_ESCAPE).is(b.firstOf(b.sequence("\\x", HEX_DIGIT, HEX_DIGIT), "\\n", "\\r", "\\t", "\\", "\\0"));

        b.rule(RAW_BYTE_STRING_LITERAL).is(b.token(RustTokenType.RAW_BYTE_STRING_LITERAL, b.sequence("br", RAW_BYTE_STRING_CONTENT)));
        b.rule(RAW_BYTE_STRING_CONTENT).is(b.firstOf(
                b.regexp("^\"[\\x00-\\x7F]*\""),
                b.sequence(RustPunctuator.POUND, RAW_STRING_CONTENT, RustPunctuator.POUND)
        ));
        b.rule(ASCII).is(b.regexp("[\\x00-\\x7F]"));


    }


    private static void identifiers(LexerlessGrammarBuilder b) {
        b.rule(IDENTIFIER_OR_KEYWORD).is(b.firstOf(b.regexp("^" + IDFREGEXP1), b.regexp("^" + IDFREGEXP2)));


        b.rule(RAW_IDENTIFIER).is(b.firstOf(b.regexp("^r#" + IDFREGEXP1 + "(?<!r#(crate|self|super|Self))"), b.regexp("^r#" + IDFREGEXP2)));
        b.rule(NON_KEYWORD_IDENTIFIER).is(b.regexp("^" + IDFREGEXP1 + exceptKeywords()));//Except a strict or reserved keyword
        b.rule(IDENTIFIER).is(b.token(RustTokenType.IDENTIFIER,
                b.firstOf(RAW_IDENTIFIER, NON_KEYWORD_IDENTIFIER))).skip();
    }

    private static String exceptKeywords() {
        StringBuilder sb = new StringBuilder("(?<!(");
        String[] values = RustKeyword.keywordValues();
        sb.append("^").append(values[0]).append("$");
        for (String kw : values) {
            sb.append("|^");
            sb.append(kw).append("$");
        }
        sb.append("))");

        return sb.toString();

    }

    private static void characters(LexerlessGrammarBuilder b) {

        b.rule(QUOTE_ESCAPE).is(b.firstOf("\\'", "\\\""));
        b.rule(ASCII_ESCAPE).is(b.firstOf(b.sequence("\\x", OCT_DIGIT, HEX_DIGIT),
                "\\n", "\\r", "\\t", "\\", "\0"));
        b.rule(UNICODE_ESCAPE).is("\\u{", b.oneOrMore(b.sequence(HEX_DIGIT, b.zeroOrMore(RustPunctuator.UNDERSCORE))), "}");
        b.rule(STRING_CONTINUE).is("\\\n");
        b.rule(RAW_STRING_LITERAL).is(b.token(RustTokenType.RAW_STRING_LITERAL,
                b.sequence("r", RAW_STRING_CONTENT)));
        b.rule(RAW_STRING_CONTENT).is(b.firstOf(
                b.regexp("^\"[^\\r\\n].*\""),
                b.sequence(RustPunctuator.POUND, RAW_STRING_CONTENT, RustPunctuator.POUND)));


    }

    /* https://doc.rust-lang.org/reference/tokens.html#integer-literals */
    private static void integerliteral(LexerlessGrammarBuilder b) {
        b.rule(INTEGER_LITERAL).is(b.token(RustTokenType.INTEGER_LITERAL,
                b.sequence(
                        b.firstOf(HEX_LITERAL, OCT_LITERAL, BIN_LITERAL, DEC_LITERAL),
                        b.optional(INTEGER_SUFFIX), SPC)));
        b.rule(DEC_LITERAL).is(DEC_DIGIT, b.zeroOrMore(b.firstOf(DEC_DIGIT, RustPunctuator.UNDERSCORE)));
        b.rule(TUPLE_INDEX).is(b.firstOf("0", b.sequence(b.oneOrMore(NON_ZERO_DEC_DIGIT), b.optional(DEC_DIGIT))));

        b.rule(BIN_LITERAL).is("0b", b.zeroOrMore(b.firstOf(BIN_DIGIT, RustPunctuator.UNDERSCORE)));
        b.rule(OCT_LITERAL).is("0o", b.zeroOrMore(b.firstOf(OCT_DIGIT, RustPunctuator.UNDERSCORE)));
        b.rule(HEX_LITERAL).is("0x", b.zeroOrMore(b.firstOf(HEX_DIGIT, RustPunctuator.UNDERSCORE)));

        b.rule(BIN_DIGIT).is(b.regexp("[0-1]"));
        b.rule(OCT_DIGIT).is(b.regexp("[0-7]"));
        b.rule(DEC_DIGIT).is(b.regexp("[0-9]"));
        b.rule(NON_ZERO_DEC_DIGIT).is(b.regexp("[1-9]"));
        b.rule(HEX_DIGIT).is(b.regexp("[0-9a-fA-F]"));
        b.rule(INTEGER_SUFFIX).is(b.firstOf("u8", "u16", "u32", "u64", "u128", "usize"
                , "i8", "i16", "i32", "i64", "i128", "isize"));

    }


}<|MERGE_RESOLUTION|>--- conflicted
+++ resolved
@@ -637,21 +637,13 @@
         b.rule(ENUMERATION).is(RustKeyword.KW_ENUM, SPC, IDENTIFIER, SPC,
                 b.optional(GENERICS, SPC), b.optional(WHERE_CLAUSE, SPC), "{", SPC, ENUM_ITEMS, SPC, "}");
         b.rule(ENUM_ITEMS).is(seq(b, ENUM_ITEM, RustPunctuator.COMMA));
-<<<<<<< HEAD
         b.rule(ENUM_ITEM).is(b.zeroOrMore(OUTER_ATTRIBUTE,SPC), b.optional(VISIBILITY,SPC),
                 IDENTIFIER, SPC, b.optional(b.firstOf(ENUM_ITEM_TUPLE, ENUM_ITEM_STRUCT, ENUM_ITEM_DISCRIMINANT))
         );
         b.rule(ENUM_ITEM_TUPLE).is("(", SPC, b.optional(TUPLE_FIELDS), SPC, ")");
         b.rule(ENUM_ITEM_STRUCT).is("{", SPC, b.optional(STRUCT_FIELDS),SPC,  "}");
         b.rule(ENUM_ITEM_DISCRIMINANT).is(RustPunctuator.EQ,EXPRESSION);
-=======
-        b.rule(ENUM_ITEM).is(SPC, b.zeroOrMore(OUTER_ATTRIBUTE, SPC),  b.optional(VISIBILITY, SPC),
-                IDENTIFIER,SPC, b.optional(b.firstOf(ENUM_ITEM_TUPLE, ENUM_ITEM_STRUCT, ENUM_ITEM_DISCRIMINANT))
-        );
-        b.rule(ENUM_ITEM_TUPLE).is("(", b.optional(SPC, TUPLE_FIELDS), ")");
-        b.rule(ENUM_ITEM_STRUCT).is("{", b.optional(SPC, STRUCT_FIELDS), "}");
-        b.rule(ENUM_ITEM_DISCRIMINANT).is(SPC, RustPunctuator.EQ, SPC, EXPRESSION);
->>>>>>> 97cfe5b6
+
     }
 
     /* https://doc.rust-lang.org/reference/items/type-aliases.html */
@@ -664,21 +656,7 @@
 
     private static void useItem(LexerlessGrammarBuilder b) {
         b.rule(USE_DECLARATION).is("use", SPC, USE_TREE, ";");
-        /*
-        b.rule(USE_TREE).is(b.firstOf(
-                b.sequence(b.optional(b.sequence(b.optional(SIMPLE_PATH), RustPunctuator.PATHSEP)),
-                        RustPunctuator.STAR),
-                b.sequence(b.optional(b.sequence(b.optional(SIMPLE_PATH), RustPunctuator.PATHSEP)),
-                        "{",
-                        b.optional(USE_TREE, b.zeroOrMore(b.sequence(RustPunctuator.COMMA, SPC, USE_TREE), b.optional(RustPunctuator.COMMA))),
-                        "}"
-                ),
-                b.sequence(SIMPLE_PATH, b.optional(b.sequence(SPC, RustKeyword.KW_AS, SPC,
-                        b.firstOf(IDENTIFIER, RustPunctuator.UNDERSCORE)
-                )))
-        ));
-
-         */
+
         b.rule(USE_TREE).is(b.firstOf(
             b.sequence(b.optional(b.optional(SIMPLE_PATH), RustPunctuator.PATHSEP), RustPunctuator.STAR),
                 b.sequence(b.optional(b.optional(SIMPLE_PATH), RustPunctuator.PATHSEP),
