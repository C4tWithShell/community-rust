/**
 * Sonar Rust Plugin (Community)
 * Copyright (C) 2021 Eric Le Goff
 * http://github.com/elegoff/sonar-rust
 *
 * This program is free software; you can redistribute it and/or
 * modify it under the terms of the GNU Lesser General Public
 * License as published by the Free Software Foundation; either
 * version 3 of the License, or (at your option) any later version.
 *
 * This program is distributed in the hope that it will be useful,
 * but WITHOUT ANY WARRANTY; without even the implied warranty of
 * MERCHANTABILITY or FITNESS FOR A PARTICULAR PURPOSE.  See the GNU
 * Lesser General Public License for more details.
 *
 * You should have received a copy of the GNU Lesser General Public License
 * along with this program; if not, write to the Free Software Foundation,
 * Inc., 51 Franklin Street, Fifth Floor, Boston, MA  02110-1301, USA.
 */
package org.sonar.rust;

import com.sonar.sslr.api.GenericTokenType;
import org.apache.commons.lang.ArrayUtils;
import org.sonar.rust.api.RustKeyword;
import org.sonar.rust.api.RustPunctuator;
import org.sonar.rust.api.RustTokenType;
import org.sonar.sslr.grammar.GrammarRuleKey;
import org.sonar.sslr.grammar.LexerlessGrammarBuilder;

import java.util.Arrays;

public enum RustGrammar implements GrammarRuleKey {
    ABI,
    ADDITION_EXPRESSION,
    ADDITION_EXPRESSION_TERM,
    ANDEQ_EXPRESSION,
    ANY_TOKEN,
    ARITHMETIC_OR_LOGICAL_EXPRESSION,
    ARRAY_ELEMENTS,
    ARRAY_EXPRESSION,
    ARRAY_TYPE,
    ASCII,
    ASCII_ESCAPE,
    ASCII_FOR_CHAR,
    ASCII_FOR_STRING,
    ASSIGNMENT_EXPRESSION,
    ASSIGNMENT_EXPRESSION_TERM,
    ASYNC_BLOCK_EXPRESSION,
    AS_CLAUSE,
    ATTR,
    ATTR_INPUT,
    AWAIT_EXPRESSION,
    AWAIT_EXPRESSION_TERM,
    BARE_FUNCTION_RETURN_TYPE,
    BARE_FUNCTION_TYPE,
    BIN_DIGIT,
    BIN_LITERAL,
    BITAND_EXPRESSION,
    BITAND_EXPRESSION_TERM,
    BITOR_EXPRESSION,
    BITOR_EXPRESSION_TERM,
    BITXOR_EXPRESSION,
    BITXOR_EXPRESSION_TERM,
    BLOCK_COMMENT,
    BLOCK_COMMENT_OR_DOC,
    BLOCK_EXPRESSION,
    BOOLEAN_LITERAL,
    BORROW_EXPRESSION,
    BREAK_EXPRESSION,
    BYTE_ESCAPE,
    BYTE_LITERAL,
    BYTE_STRING_LITERAL,
    CALL_EXPRESSION,
    CALL_EXPRESSION_TERM,
    CALL_PARAMS,
    CARETEQ_EXPRESSION,
    CHAR_LITERAL,
    CLOSURE_EXPRESSION,
    CLOSURE_PARAM,
    CLOSURE_PARAMETERS,
    COMPARISON_EXPRESSION,
    COMPILATION_UNIT,
    COMPOUND_ASSIGNMENT_EXPRESSION,
    CONST_PARAM,
    CONSTANT_ITEM,
    CONTINUE_EXPRESSION,
    CRATE_REF,
    DEC_DIGIT,
    DEC_LITERAL,
    DELIMITERS,
    DELIM_TOKEN_TREE,
    DEREFERENCE_EXPRESSION,
    DIVISION_EXPRESSION,
    DIVISION_EXPRESSION_TERM,
    DOTTED_EXPRESSION,
    ENUMERATION,
    ENUMERATION_VARIANT_EXPRESSION,
    ENUM_EXPR_FIELD,
    ENUM_EXPR_FIELDLESS,
    ENUM_EXPR_FIELDS,
    ENUM_EXPR_STRUCT,
    ENUM_EXPR_TUPLE,
    ENUM_ITEMS,
    ENUM_ITEM,
    ENUM_ITEM_DISCRIMINANT,
    ENUM_ITEM_STRUCT,
    ENUM_ITEM_TUPLE,
    EOF,
    EQ_EXPRESSION,
    EQ_EXPRESSION_TERM,
    ERROR_PROPAGATION_EXPRESSION,
    ERROR_PROPAGATION_EXPRESSION_TERM,
    EXPRESSION,
    EXPRESSION_EXCEPT_STRUCT,
    EXPRESSION_STATEMENT,
    EXPRESSION_WITHOUT_BLOCK,
    EXPRESSION_WITHOUT_BLOCK_TERM,
    EXPRESSION_WITH_BLOCK,
    EXTERNAL_ITEM,
    EXTERN_BLOCK,
    EXTERN_CRATE,
    FLOAT_EXPONENT,
    FLOAT_LITERAL,
    FLOAT_SUFFIX,
    FOR_LIFETIMES,
    FUNCTION,
    FUNCTION_PARAM,
    FUNCTION_PARAM_PATTERN,
    FUNCTION_PARAMETERS,
    FUNCTION_PARAMETERS_MAYBE_NAMED_VARIADIC,
    FUNCTION_QUALIFIERS,
    FUNCTION_RETURN_TYPE,
    GE_EXPRESSION,
    GE_EXPRESSION_TERM,
    GENERIC_ARGS,
    GENERIC_ARGS_BINDING,
    GENERIC_ARGS_BINDINGS,
    GENERIC_ARGS_LIFETIMES,
    GENERIC_ARGS_TYPES,
    GENERIC_PARAMS,
    GENERIC_PARAM,
    GROUPED_EXPRESSION,
    GROUPED_PATTERN,
    GT_EXPRESSION,
    GT_EXPRESSION_TERM,
    HEX_DIGIT,
    HEX_LITERAL,
    IDENTIFIER,
    IDENTIFIER_OR_KEYWORD,
    IDENTIFIER_PATTERN,
    IF_EXPRESSION,
    IF_LET_EXPRESSION,
    IMPLEMENTATION,
    IMPL_TRAIT_TYPE,
    IMPL_TRAIT_TYPE_ONE_BOUND,
    INDEX_EXPRESSION,
    INDEX_EXPRESSION_TERM,
    INFERRED_TYPE,
    INFINITE_LOOP_EXPRESSION,
    INHERENT_IMPL,
    ASSOCIATED_ITEM,
    INNER_ATTRIBUTE,
    INNER_BLOCK_DOC,
    INNER_LINE_DOC,
    INTEGER_LITERAL,
    INTEGER_SUFFIX,
    ITEM,
    ITERATOR_LOOP_EXPRESSION,
    KEYWORD,
    LAZY_AND,
    LAZY_AND_TERM,
    LAZY_BOOLEAN_EXPRESSION,
    LAZY_OR,
    LAZY_OR_TERM,
    LET_STATEMENT,
    LE_EXPRESSION,
    LE_EXPRESSION_TERM,
    LIFETIME,
    LIFETIMES,
    LIFETIME_BOUNDS,
    LIFETIME_OR_LABEL,
    LIFETIME_PARAM,
    LIFETIME_PARAMS,
    LIFETIME_TOKEN,
    LIFETIME_WHERE_CLAUSE_ITEM,
    LINE_COMMENT,
    LITERALS,
    LITERAL_PATTERN,
    LITERAL_EXPRESSION,
    LOOP_EXPRESSION,
    LOOP_LABEL,
    LT_EXPRESSION,
    LT_EXPRESSION_TERM,
    MACRO_FRAG_SPEC,
    MACRO_INVOCATION,
    MACRO_INVOCATION_SEMI,
    MACRO_ITEM,
    MACRO_MATCH,
    MACRO_MATCHER,
    MACRO_REP_OP,
    MACRO_REP_SEP,
    MACRO_RULE,
    MACRO_RULES,
    MACRO_RULES_DEF,
    MACRO_RULES_DEFINITION,
    MACRO_TRANSCRIBER,
    MATCH_ARM,
    MATCH_ARMS,
    MATCH_ARM_GUARD,
    MATCH_ARM_PATTERNS,
    MATCH_EXPRESSION,
    MAYBE_NAMED_FUNCTION_PARAMETERS,
    MAYBE_NAMED_FUNCTION_PARAMETERS_VARIADIC,
    MAYBE_NAMED_PARAM, STRUCT_FIELDS,
    MINUSEQ_EXPRESSION,
    MODULE,
    MULTIPLICATION_EXPRESSION,
    MULTIPLICATION_EXPRESSION_TERM,
    NEGATION_EXPRESSION,
    NEQ_EXPRESSION,
    NEQ_EXPRESSION_TERM,
    NEVER_TYPE,
    NON_KEYWORD_IDENTIFIER,
    NON_ZERO_DEC_DIGIT,
    OBSOLETE_RANGE_PATTERN,
    OCT_DIGIT,
    OCT_LITERAL,
    OPERATOR_EXPRESSION,
    OREQ_EXPRESSION,
    OUTER_ATTRIBUTE,
    OUTER_BLOCK_DOC,
    OUTER_LINE_DOC,
    PARENTHESIZED_TYPE,
    PATH_EXPRESSION,
    PATH_EXPR_SEGMENT,
    PATH_IDENT_SEGMENT,
    PATH_IN_EXPRESSION,
    PATH_PATTERN,
    PATTERN,
    PERCENTEQ_EXPRESSION,
    PLUSEQ_EXPRESSION,
    PREDICATE_LOOP_EXPRESSION,
    PREDICATE_PATTERN_LOOP_EXPRESSION,
    PUNCTUATION,
    PUNCTUATION_EXCEPT_DOLLAR,
    PUNCTUATION_EXCEPT_SEMI,
    QUALIFIED_PATH_IN_EXPRESSION,
    QUALIFIED_PATH_IN_TYPE,
    QUALIFIED_PATH_TYPE,
    QUOTE_ESCAPE,
    RANGE_EXPR,
    RANGE_EXPRESSION,
    RANGE_EXPR_TERM,
    RANGE_FROM_EXPR,
    RANGE_FROM_EXPR_TERM,
    RANGE_FULL_EXPR,
    RANGE_INCLUSIVE_EXPR,
    RANGE_INCLUSIVE_EXPR_TERM,
    RANGE_PATTERN,
    RANGE_PATTERN_BOUND,
    RANGE_TO_EXPR,
    RANGE_TO_INCLUSIVE_EXPR,
    RAW_BYTE_STRING_CONTENT,
    RAW_BYTE_STRING_LITERAL,
    RAW_IDENTIFIER,
    RAW_POINTER_TYPE,
    RAW_STRING_CONTENT,
    RAW_STRING_LITERAL,
    REFERENCE_PATTERN,
    REFERENCE_TYPE,
    REMAINDER_EXPRESSION,
    REMAINDER_EXPRESSION_TERM,
    REST_PATTERN,
    RETURN_EXPRESSION,
    SELF_PARAM,
    SHLEQ_EXPRESSION,
    SHL_EXPRESSION,
    SHL_EXPRESSION_TERM,
    SHORTHAND_SELF,
    SHREQ_EXPRESSION,
    SHR_EXPRESSION,
    SHR_EXPRESSION_TERM,
    SIMPLE_PATH,
    SIMPLE_PATH_SEGMENT,
    SLASHEQ_EXPRESSION,
    SLICE_PATTERN,
    SLICE_TYPE,
    SPC,
    STAREQ_EXPRESSION,
    STATEMENT,
    STATEMENTS,
    STATIC_ITEM,
    STRING_CONTENT,
    STRING_CONTINUE,
    STRING_LITERAL,
    STRUCT,
    STRUCT_BASE,
    STRUCT_EXPRESSION,
    STRUCT_EXPR_FIELD,
    STRUCT_EXPR_FIELDS,
    STRUCT_EXPR_STRUCT,
    STRUCT_EXPR_TUPLE,
    STRUCT_EXPR_UNIT,
    STRUCT_FIELD,
    STRUCT_PATTERN,
    STRUCT_PATTERN_ELEMENTS,
    STRUCT_PATTERN_ETCETERA,
    STRUCT_PATTERN_FIELD,
    STRUCT_PATTERN_FIELDS,
    STRUCT_STRUCT,
    SUBTRACTION_EXPRESSION,
    SUBTRACTION_EXPRESSION_TERM,
    TOKEN,
    TOKEN_EXCEPT_DELIMITERS,
    TOKEN_MACRO,
    TOKEN_TREE,
    TRAIT,
    TRAIT_BOUND,
    TRAIT_IMPL,
    TRAIT_OBJECT_TYPE,
    TRAIT_OBJECT_TYPE_ONE_BOUND,
    TUPLE_ELEMENT,
    TUPLE_EXPRESSION,
    TUPLE_FIELD,
    TUPLE_FIELDS,
    TUPLE_INDEX,
    TUPLE_INDEXING_EXPRESSION,
    TUPLE_INDEXING_EXPRESSION_TERM,
    TUPLE_PATTERN,
    TUPLE_PATTERN_ITEMS,
    TUPLE_STRUCT,
    TUPLE_STRUCT_ITEMS,
    TUPLE_STRUCT_PATTERN,
    TUPLE_TYPE,
    TYPE,
    TYPED_SELF,
    TYPE_ALIAS,
    TYPE_BOUND_CLAUSE_ITEM,
    TYPE_CAST_EXPRESSION,
    TYPE_CAST_EXPRESSION_TERM,
    TYPE_NO_BOUNDS,
    TYPE_PARAM,
    TYPE_PARAMS,
    TYPE_PARAM_BOUND,
    TYPE_PARAM_BOUNDS,
    TYPE_PATH,
    TYPE_PATH_FN,
    TYPE_PATH_FN_INPUTS,
    TYPE_PATH_SEGMENT,
    UNICODE_ESCAPE,
    UNION,
    UNKNOWN_CHAR,
    UNSAFE_BLOCK_EXPRESSION,
    USE_DECLARATION,
    USE_TREE,
    VISIBILITY,
    VISIT_ITEM,
    WHERE_CLAUSE,
    WHERE_CLAUSE_ITEM,
    WILDCARD_PATTERN;

    private static final String IDFREGEXP1 = "[a-zA-Z][a-zA-Z0-9_]*";
    private static final String IDFREGEXP2 = "_[a-zA-Z0-9_]+";



    public static LexerlessGrammarBuilder create() {
        LexerlessGrammarBuilder b = LexerlessGrammarBuilder.create();




        b.rule(COMPILATION_UNIT).is(SPC, b.zeroOrMore(STATEMENT,SPC), EOF);

        punctuators(b);
        keywords(b);
        literals(b);
        lexical(b);
        types(b);
        attributes(b);
        expressions(b);
        items(b);
        macros(b);
        patterns(b);
        statement(b);

        b.setRootRule(COMPILATION_UNIT);

        return b;
    }

    private static Object inlineComment(LexerlessGrammarBuilder b) {
        return b.regexp("//[^\\n\\r]*+");
    }

    private static Object multilineComment(LexerlessGrammarBuilder b) {
        return b.regexp("/\\*[\\s\\S]*?\\*\\/");
    }

    private static void literals(LexerlessGrammarBuilder b) {
        b.rule(SPC).is(
                b.skippedTrivia(whitespace(b)),
                b.zeroOrMore(
                        b.commentTrivia(b.firstOf(inlineComment(b), multilineComment(b))),
                        b.skippedTrivia(whitespace(b))));


        b.rule(EOF).is(b.token(GenericTokenType.EOF, b.endOfInput())).skip();

        b.rule(UNKNOWN_CHAR).is(
                b.token(GenericTokenType.UNKNOWN_CHAR, b.regexp("(?s).")),
                SPC).skip();


        b.rule(CHAR_LITERAL).is(b.token(RustTokenType.CHARACTER_LITERAL,
                b.firstOf(b.regexp("^\\'[^\\\r\\n\\t\\'].*\\'"),
                        b.sequence("'", UNICODE_ESCAPE, "'"),
                        b.sequence("'", QUOTE_ESCAPE, "'"),
                        b.sequence("'", ASCII_ESCAPE, "'")))).skip();



        b.rule(STRING_CONTENT).is(b.regexp("(\\\\.|[^\\\\\"])++"));

        b.rule(STRING_LITERAL).is(b.token(RustTokenType.STRING_LITERAL,
                b.sequence(
                        "\"", b.zeroOrMore(b.firstOf(

                                QUOTE_ESCAPE
                                , ASCII_ESCAPE
                                , UNICODE_ESCAPE
                                , STRING_CONTINUE
                                , STRING_CONTENT
                        ), SPC),
                        "\""
                )));




        comments(b);
    }

    private static void comments(LexerlessGrammarBuilder b) {
        b.rule(LINE_COMMENT).is(b.commentTrivia(
                b.regexp("////[^!/\\n]*|//[^!/\\n]*")
        ));


        b.rule(BLOCK_COMMENT).is(b.commentTrivia(
                b.firstOf(
                        "/***/",
                        "/**/",
                        b.regexp("^\\/\\*.*\\*\\/")
                )
        ));


        b.rule(INNER_LINE_DOC).is(b.commentTrivia(b.regexp("(?!\\n\\r)//!.*")));
        b.rule(INNER_BLOCK_DOC).is(
                b.regexp("^\\/\\*!.*\\*\\/")
        );
        b.rule(OUTER_LINE_DOC).is(b.commentTrivia(b.regexp("///[^\\r\\n\\/]*")));
        b.rule(OUTER_BLOCK_DOC).is(b.regexp("^\\/\\*\\*[^\\r\\n\\*].*\\*\\/")
        );
        b.rule(BLOCK_COMMENT_OR_DOC).is(b.commentTrivia(
                b.firstOf(BLOCK_COMMENT, OUTER_BLOCK_DOC, INNER_BLOCK_DOC)
        ));
    }

    private static String[] getPunctuatorsExcept(String[] arr, String toRemove) {
        int newLength = arr.length;
        for (int i = 0; i < arr.length; i++) {
            if (arr[i].contains(toRemove)) {
                newLength--;
            }
        }
        String[] result = new String[newLength];
        int count = 0;
        for (int i = 0; i < arr.length; i++) {
            if (!arr[i].contains(toRemove)) {
                result[count] = arr[i];
                count++;
            }
        }
        return result;
    }

    private static void punctuators(LexerlessGrammarBuilder b) {
        for (RustPunctuator tokenType : RustPunctuator.values()) {
            b.rule(tokenType).is(tokenType.getValue());
        }
        String[] punctuators = RustPunctuator.punctuatorValues();

        String[] punctuatorsExceptDollar = RustGrammar.getPunctuatorsExcept(punctuators, "$");
        String[] punctuatorsExceptSemi = RustGrammar.getPunctuatorsExcept(punctuators, ";");

        Arrays.sort(punctuators);
        ArrayUtils.reverse(punctuators);
        b.rule(PUNCTUATION).is(
                b.firstOf(
                        punctuators[0],
                        punctuators[1],
                        ArrayUtils.subarray(punctuators, 2, punctuators.length)));
        Arrays.sort(punctuatorsExceptDollar);
        ArrayUtils.reverse(punctuatorsExceptDollar);
        Arrays.sort(punctuatorsExceptSemi);
        ArrayUtils.reverse(punctuatorsExceptSemi);
        b.rule(PUNCTUATION_EXCEPT_DOLLAR).is(
                b.firstOf(
                        punctuatorsExceptDollar[0],
                        punctuatorsExceptDollar[1],
                        ArrayUtils.subarray(punctuatorsExceptDollar, 2, punctuatorsExceptDollar.length)));
        b.rule(PUNCTUATION_EXCEPT_SEMI).is(
                b.firstOf(
                        punctuatorsExceptSemi[0],
                        punctuatorsExceptSemi[1],
                        ArrayUtils.subarray(punctuatorsExceptSemi, 2, punctuatorsExceptSemi.length)));
    }

    private static void keywords(LexerlessGrammarBuilder b) {
        for (RustKeyword tokenType : RustKeyword.values()) {
            b.rule(tokenType).is(tokenType.getValue(), SPC);
        }
        String[] keywords = RustKeyword.keywordValues();
        Arrays.sort(keywords);
        ArrayUtils.reverse(keywords);
        b.rule(KEYWORD).is(
                b.firstOf(
                        keywords[0],
                        keywords[1],
                        ArrayUtils.subarray(keywords, 2, keywords.length)));
    }

    private static Object whitespace(LexerlessGrammarBuilder b) {
        return b.skippedTrivia(b.regexp("[ \t\n\r]*+"));
    }


    /* recurring grammar pattern */
    private static Object seq(LexerlessGrammarBuilder b, GrammarRuleKey g, RustPunctuator sep) {
        return b.sequence(g, b.sequence(b.zeroOrMore(SPC, sep, SPC, g),
                b.optional(SPC, sep, SPC)));
    }

    private static void items(LexerlessGrammarBuilder b) {
        b.rule(ITEM).is(b.zeroOrMore(OUTER_ATTRIBUTE, SPC),
                b.firstOf(VISIT_ITEM, MACRO_ITEM));
        b.rule(VISIT_ITEM).is(b.optional(VISIBILITY), b.firstOf(
                MODULE,
                EXTERN_CRATE,
                USE_DECLARATION,
                FUNCTION,
                TYPE_ALIAS,
                STRUCT,
                ENUMERATION,
                UNION,
                CONSTANT_ITEM,
                STATIC_ITEM,
                TRAIT,
                IMPLEMENTATION,
                EXTERN_BLOCK
        ));
        b.rule(MACRO_ITEM).is(b.firstOf(MACRO_INVOCATION_SEMI, MACRO_RULES_DEFINITION));
        modules(b);
        externcrates(b);
        useItem(b);
        aliasItem(b);
        functionsItem(b);
        structsItem(b);
        enumerationsItem(b);
        unionsItem(b);
        constantsItem(b);
        staticItem(b);
        traitsItem(b);
        implItem(b);
        extblocksItem(b);
        genericItem(b);
        assocItem(b);
        visibilityItem(b);
    }

    /* https://doc.rust-lang.org/reference/items/traits.html */
    private static void traitsItem(LexerlessGrammarBuilder b) {
        b.rule(TRAIT).is(
                b.optional(RustKeyword.KW_UNSAFE, SPC),
                RustKeyword.KW_TRAIT, SPC, IDENTIFIER, SPC,
                b.optional(GENERIC_PARAMS, SPC),
                b.optional(RustPunctuator.COLON, b.optional(TYPE_PARAM_BOUNDS)),
                b.optional(WHERE_CLAUSE), "{", b.zeroOrMore(INNER_ATTRIBUTE, SPC),
                b.zeroOrMore(ASSOCIATED_ITEM, SPC), "}"
        );

    }

    /* https://doc.rust-lang.org/reference/items/enumerations.html */
    private static void enumerationsItem(LexerlessGrammarBuilder b) {
        b.rule(ENUMERATION).is(RustKeyword.KW_ENUM, SPC, IDENTIFIER, SPC,
                b.optional(GENERIC_PARAMS, SPC), b.optional(WHERE_CLAUSE, SPC), "{",
                SPC, ENUM_ITEMS, SPC, "}");
        b.rule(ENUM_ITEMS).is(seq(b, ENUM_ITEM, RustPunctuator.COMMA));
        b.rule(ENUM_ITEM).is(b.zeroOrMore(OUTER_ATTRIBUTE,SPC), b.optional(VISIBILITY,SPC),
                IDENTIFIER, SPC, b.optional(b.firstOf(ENUM_ITEM_TUPLE, ENUM_ITEM_STRUCT, ENUM_ITEM_DISCRIMINANT))
        );
        b.rule(ENUM_ITEM_TUPLE).is("(", SPC, b.optional(TUPLE_FIELDS), SPC, ")");
        b.rule(ENUM_ITEM_STRUCT).is("{", SPC, b.optional(STRUCT_FIELDS),SPC,  "}");
        b.rule(ENUM_ITEM_DISCRIMINANT).is(RustPunctuator.EQ,SPC, EXPRESSION);

    }

    /* https://doc.rust-lang.org/reference/items/type-aliases.html */
    private static void aliasItem(LexerlessGrammarBuilder b) {
        b.rule(TYPE_ALIAS).is(
                RustKeyword.KW_TYPE, SPC, IDENTIFIER, SPC, b.optional(GENERIC_PARAMS),
                b.optional(WHERE_CLAUSE),
                RustPunctuator.EQ, SPC, TYPE, SPC, ";"
        );
    }

    private static void useItem(LexerlessGrammarBuilder b) {
        b.rule(USE_DECLARATION).is("use", SPC, USE_TREE, ";");

        b.rule(USE_TREE).is(b.firstOf(
            b.sequence(b.optional(b.optional(SIMPLE_PATH), RustPunctuator.PATHSEP), RustPunctuator.STAR),
                b.sequence(b.optional(b.optional(SIMPLE_PATH), RustPunctuator.PATHSEP),
                "{", SPC, b.optional(seq(b, USE_TREE, RustPunctuator.COMMA )),SPC,  "}"
                        )  ,
                b.sequence(SIMPLE_PATH, b.optional(
                        RustKeyword.KW_AS, SPC, b.firstOf(IDENTIFIER, RustPunctuator.UNDERSCORE)
                ))
        ));

    }

    private static void functionsItem(LexerlessGrammarBuilder b) {
        b.rule(FUNCTION).is(
                FUNCTION_QUALIFIERS, SPC, RustKeyword.KW_FN, SPC, IDENTIFIER,
                b.optional(GENERIC_PARAMS, SPC), SPC,
                "(", SPC, b.optional(FUNCTION_PARAMETERS, SPC), SPC, ")",SPC,
                b.optional(SPC, FUNCTION_RETURN_TYPE, SPC), b.optional(WHERE_CLAUSE, SPC), SPC,
                b.firstOf(BLOCK_EXPRESSION, RustPunctuator.SEMI)
        );
        b.rule(FUNCTION_QUALIFIERS).is(
                b.optional(RustKeyword.KW_CONST, SPC),
                b.optional(RustKeyword.KW_ASYNC, SPC),
                b.optional(RustKeyword.KW_UNSAFE, SPC),


                b.optional(RustKeyword.KW_EXTERN, SPC, b.optional(ABI))
        );

        b.rule(ABI).is(b.firstOf(STRING_LITERAL, RAW_STRING_LITERAL));
        b.rule(FUNCTION_PARAMETERS).is(
                b.firstOf(b.sequence(SELF_PARAM, b.optional(RustPunctuator.COMMA), SPC, b.optional(seq(b,FUNCTION_PARAM, RustPunctuator.COMMA))),
                        seq(b,FUNCTION_PARAM, RustPunctuator.COMMA)

                                ));


        b.rule(FUNCTION_PARAM).is(
                b.zeroOrMore(OUTER_ATTRIBUTE),
                b.firstOf(FUNCTION_PARAM_PATTERN, RustPunctuator.DOTDOTDOT, TYPE));

        b.rule(FUNCTION_PARAM_PATTERN).is(PATTERN, SPC, RustPunctuator.COLON, SPC, b.firstOf(TYPE, RustPunctuator.DOTDOTDOT));

        b.rule(FUNCTION_RETURN_TYPE).is(RustPunctuator.RARROW, SPC, TYPE);

    }

    /* https://doc.rust-lang.org/reference/items/structs.html */
    private static void structsItem(LexerlessGrammarBuilder b) {
        b.rule(STRUCT).is(b.firstOf(STRUCT_STRUCT, TUPLE_STRUCT));
        b.rule(STRUCT_STRUCT).is(
                RustKeyword.KW_STRUCT, SPC, IDENTIFIER, SPC, b.optional(GENERIC_PARAMS, SPC),
                b.optional(WHERE_CLAUSE, SPC),
                b.firstOf(b.sequence("{", SPC, b.optional(STRUCT_FIELDS, SPC), "}"),
                        RustPunctuator.SEMI));
        b.rule(TUPLE_STRUCT).is(
                RustKeyword.KW_STRUCT, SPC, IDENTIFIER, SPC, b.optional(GENERIC_PARAMS,SPC), "(",
                b.optional(TUPLE_FIELDS,SPC), ")",SPC,
                b.optional(WHERE_CLAUSE, SPC), RustPunctuator.SEMI
        );
        b.rule(STRUCT_FIELDS).is(seq(b, STRUCT_FIELD, RustPunctuator.COMMA));
        b.rule(STRUCT_FIELD).is(
                b.zeroOrMore(OUTER_ATTRIBUTE,SPC),
                b.optional(VISIBILITY,SPC),
                IDENTIFIER, SPC, RustPunctuator.COLON, SPC, TYPE
        );
        b.rule(TUPLE_FIELDS).is(seq(b, TUPLE_FIELD, RustPunctuator.COMMA));
        b.rule(TUPLE_FIELD).is(
                b.zeroOrMore(OUTER_ATTRIBUTE,SPC),
                b.optional(VISIBILITY,SPC), TYPE
        );

    }

    /* https://doc.rust-lang.org/reference/items/unions.html */
    private static void unionsItem(LexerlessGrammarBuilder b) {
        b.rule(UNION).is(
                RustKeyword.KW_UNION, SPC, IDENTIFIER, SPC,
                b.optional(GENERIC_PARAMS, SPC),
                b.optional(WHERE_CLAUSE, SPC),
                "{", SPC, STRUCT_FIELDS, SPC, "}"
        );
    }

    /* https://doc.rust-lang.org/reference/items/constant-items.html */
    private static void constantsItem(LexerlessGrammarBuilder b) {
        b.rule(CONSTANT_ITEM).is(
                RustKeyword.KW_CONST, SPC, b.firstOf(IDENTIFIER, RustPunctuator.UNDERSCORE),
                RustPunctuator.COLON, SPC, TYPE,
                SPC, RustPunctuator.EQ, SPC, EXPRESSION, RustPunctuator.SEMI
        );

    }

    /* https://doc.rust-lang.org/reference/items/static-items.html */
    private static void staticItem(LexerlessGrammarBuilder b) {
        b.rule(STATIC_ITEM).is(
                RustKeyword.KW_STATIC, SPC, b.optional(RustKeyword.KW_MUT, SPC), IDENTIFIER,
                SPC, RustPunctuator.COLON, SPC, TYPE, SPC, b.optional(RustPunctuator.EQ, SPC,
                        EXPRESSION), RustPunctuator.SEMI
        );
    }

    /* https://doc.rust-lang.org/reference/items/implementations.html */
    private static void implItem(LexerlessGrammarBuilder b) {
        b.rule(IMPLEMENTATION).is(b.firstOf(INHERENT_IMPL, TRAIT_IMPL));
        b.rule(INHERENT_IMPL).is(
                RustKeyword.KW_IMPL, SPC, b.optional(GENERIC_PARAMS, SPC), TYPE, SPC,
                b.optional(WHERE_CLAUSE, SPC), "{", SPC,
                b.zeroOrMore(b.firstOf(INNER_ATTRIBUTE, OUTER_ATTRIBUTE), SPC),
                b.zeroOrMore(ASSOCIATED_ITEM,SPC),  "}"
        );



        b.rule(TRAIT_IMPL).is(
                b.optional(RustKeyword.KW_UNSAFE, SPC), RustKeyword.KW_IMPL, SPC, b.optional(GENERIC_PARAMS, SPC),
                b.optional(RustPunctuator.NOT), TYPE_PATH, SPC, RustKeyword.KW_FOR, SPC, TYPE,
                b.optional(WHERE_CLAUSE, SPC),  "{", SPC,
                b.zeroOrMore(b.firstOf(INNER_ATTRIBUTE, OUTER_ATTRIBUTE), SPC),
                b.zeroOrMore(ASSOCIATED_ITEM),SPC,  "}"
        );


    }

    /* https://doc.rust-lang.org/reference/items/external-blocks.html */
    private static void extblocksItem(LexerlessGrammarBuilder b) {
        b.rule(EXTERN_BLOCK).is( b.optional(RustKeyword.KW_UNSAFE),
                RustKeyword.KW_EXTERN, SPC, b.optional(ABI, SPC), "{", SPC,
                b.zeroOrMore(INNER_ATTRIBUTE, SPC),
                b.zeroOrMore(EXTERNAL_ITEM, SPC), "}"
        );
        b.rule(EXTERNAL_ITEM).is(
                b.zeroOrMore(OUTER_ATTRIBUTE, SPC), SPC,
                b.firstOf(MACRO_INVOCATION_SEMI,
                        b.sequence(
                                b.optional(VISIBILITY, SPC),
                                b.firstOf(STATIC_ITEM, FUNCTION)
                        )));
    }


    /* https://doc.rust-lang.org/reference/items/generics.html */
    private static void genericItem(LexerlessGrammarBuilder b) {


        b.rule(GENERIC_PARAMS).is(b.firstOf(
                b.sequence("<", SPC, seq(b, GENERIC_PARAM, RustPunctuator.COMMA), SPC, ">"),
                b.sequence("<", SPC, ">")

        ));

        b.rule(GENERIC_PARAM).is(b.zeroOrMore(OUTER_ATTRIBUTE, SPC), b.firstOf(LIFETIME_PARAM, CONST_PARAM, TYPE_PARAM)
                );


        b.rule(LIFETIME_PARAMS).is(
                b.zeroOrMore(LIFETIME_PARAM, RustPunctuator.COMMA, SPC), b.optional(LIFETIME_PARAM, SPC)
        );
        b.rule(LIFETIME_PARAM).is(
                b.optional(OUTER_ATTRIBUTE, SPC), LIFETIME_OR_LABEL, SPC, b.optional(RustPunctuator.COLON, LIFETIME_BOUNDS, SPC)
        );
        b.rule(TYPE_PARAMS).is(
                b.zeroOrMore(TYPE_PARAM, RustPunctuator.COMMA, SPC), b.optional(TYPE_PARAM, SPC)
        );
        b.rule(TYPE_PARAM).is(
                b.optional(OUTER_ATTRIBUTE, SPC), NON_KEYWORD_IDENTIFIER, SPC,
                b.optional(RustPunctuator.COLON, b.optional(TYPE_PARAM_BOUNDS), SPC),
                        b.optional(RustPunctuator.EQ, SPC, TYPE)
        );

        b.rule(CONST_PARAM).is(RustKeyword.KW_CONST, SPC, IDENTIFIER, SPC, RustPunctuator.COLON, SPC, TYPE);
        b.rule(WHERE_CLAUSE).is(
                RustKeyword.KW_WHERE, b.zeroOrMore(b.sequence(WHERE_CLAUSE_ITEM, RustPunctuator.COMMA)), b.optional(WHERE_CLAUSE_ITEM)
        );
        b.rule(WHERE_CLAUSE_ITEM).is(b.firstOf(
                LIFETIME_WHERE_CLAUSE_ITEM
                , TYPE_BOUND_CLAUSE_ITEM));
        b.rule(LIFETIME_WHERE_CLAUSE_ITEM).is(LIFETIME, SPC, RustPunctuator.COLON, SPC, LIFETIME_BOUNDS);
        b.rule(TYPE_BOUND_CLAUSE_ITEM).is(
                b.optional(FOR_LIFETIMES), TYPE, RustPunctuator.COLON, b.optional(TYPE_PARAM_BOUNDS)
        );

        b.rule(FOR_LIFETIMES).is(RustKeyword.KW_FOR, SPC, RustPunctuator.LT, LIFETIME_PARAMS, RustPunctuator.GT);


    }

    private static void assocItem(LexerlessGrammarBuilder b) {

        b.rule(ASSOCIATED_ITEM).is(
                b.zeroOrMore(OUTER_ATTRIBUTE, SPC),
                b.firstOf(MACRO_INVOCATION_SEMI,
                        b.sequence(b.optional(VISIBILITY, SPC), b.firstOf(
                                TYPE_ALIAS, CONSTANT_ITEM, FUNCTION
                        ))));

        b.rule(SELF_PARAM).is(b.zeroOrMore(OUTER_ATTRIBUTE, SPC), b.firstOf(
                TYPED_SELF, SHORTHAND_SELF
        ));


        b.rule(SHORTHAND_SELF).is(
                b.optional(b.firstOf(b.sequence(RustPunctuator.AND, LIFETIME, SPC), RustPunctuator.AND)),
                b.optional(RustKeyword.KW_MUT, SPC), RustKeyword.KW_SELFVALUE
        );


        b.rule(TYPED_SELF).is(b.optional(RustKeyword.KW_MUT, SPC), RustKeyword.KW_SELFVALUE, SPC,
                RustPunctuator.COLON, SPC, TYPE);

    }

    private static void visibilityItem(LexerlessGrammarBuilder b) {
        b.rule(VISIBILITY).is(b.firstOf(
                b.sequence(RustKeyword.KW_PUB, SPC, "(", SPC, RustKeyword.KW_CRATE, SPC, ")"),
                b.sequence(RustKeyword.KW_PUB, SPC, "(", SPC, RustKeyword.KW_SELFVALUE, SPC, ")"),
                b.sequence(RustKeyword.KW_PUB, SPC, "(", SPC, RustKeyword.KW_SUPER, SPC, ")"),
                b.sequence(RustKeyword.KW_PUB, SPC, "(", SPC, RustKeyword.KW_IN, SIMPLE_PATH, SPC, ")"),
                RustKeyword.KW_PUB

        ));
    }


    private static void externcrates(LexerlessGrammarBuilder b) {
        b.rule(EXTERN_CRATE).is(
                RustKeyword.KW_EXTERN, SPC, RustKeyword.KW_CRATE, SPC, CRATE_REF, b.optional(SPC, AS_CLAUSE), RustPunctuator.SEMI
        );
        b.rule(CRATE_REF).is(b.firstOf(RustKeyword.KW_SELFVALUE, IDENTIFIER));
        b.rule(AS_CLAUSE).is(RustKeyword.KW_AS, SPC, b.firstOf(RustPunctuator.UNDERSCORE, IDENTIFIER));

    }

    private static void modules(LexerlessGrammarBuilder b) {
        b.rule(MODULE).is(b.firstOf(
                b.sequence(RustKeyword.KW_MOD, SPC, IDENTIFIER, SPC, RustPunctuator.SEMI),
                b.sequence(RustKeyword.KW_MOD, SPC, IDENTIFIER, SPC, "{", SPC,
                        b.zeroOrMore(INNER_ATTRIBUTE, SPC),
                        b.zeroOrMore(ITEM, SPC), "}"
                )));

    }

    private static void lexical(LexerlessGrammarBuilder b) {
        //not explicit in reference


        lexicalpath(b);
        lexicaltoken(b);
    }

    /* https://doc.rust-lang.org/reference/macros.html */
    private static void macros(LexerlessGrammarBuilder b) {
        b.rule(MACRO_INVOCATION).is(
                SIMPLE_PATH, RustPunctuator.NOT, DELIM_TOKEN_TREE
        );

        b.rule(DELIM_TOKEN_TREE).is(b.firstOf(
                b.sequence("(", SPC, b.zeroOrMore(TOKEN_TREE,SPC), SPC, ")"),
                b.sequence("[", SPC, b.zeroOrMore(TOKEN_TREE,SPC), SPC, "]"),
                b.sequence("{", SPC, b.zeroOrMore(TOKEN_TREE,SPC), SPC, "}")));

        b.rule(TOKEN_EXCEPT_DELIMITERS).is(b.firstOf(
                IDENTIFIER_OR_KEYWORD, LITERALS, LIFETIMES, PUNCTUATION
        ));
        b.rule(TOKEN_TREE).is(
                b.firstOf(
                        TOKEN_EXCEPT_DELIMITERS,
                        DELIM_TOKEN_TREE
                ));
        b.rule(MACRO_INVOCATION_SEMI).is(b.firstOf(
                b.sequence(SIMPLE_PATH, RustPunctuator.NOT, "(", b.zeroOrMore(SPC, TOKEN_TREE,SPC), ");"),
                b.sequence(SIMPLE_PATH, RustPunctuator.NOT, "[", b.zeroOrMore(SPC, TOKEN_TREE,SPC), "];"),
                b.sequence(SIMPLE_PATH, RustPunctuator.NOT, "{", b.zeroOrMore(SPC, TOKEN_TREE,SPC), "}")
        ));
        macrosByExample(b);
    }

    /* https://doc.rust-lang.org/reference/macros-by-example.html */
    private static void macrosByExample(LexerlessGrammarBuilder b) {
        b.rule(MACRO_RULES_DEFINITION).is(
                "macro_rules!", SPC, IDENTIFIER, SPC, MACRO_RULES_DEF
        );
        b.rule(MACRO_RULES_DEF).is(b.firstOf(
                b.sequence("(", SPC, MACRO_RULES, SPC, ")", RustPunctuator.SEMI),
                b.sequence("[", SPC, MACRO_RULES, SPC, "]", RustPunctuator.SEMI),
                b.sequence("{", SPC, MACRO_RULES, SPC, "}")
        ));
        b.rule(MACRO_RULES).is(
                MACRO_RULE, b.zeroOrMore(b.sequence(RustPunctuator.COMMA, MACRO_RULE)), b.optional(RustPunctuator.COMMA)
        );
        b.rule(MACRO_RULE).is(MACRO_MATCHER, SPC, "=>", SPC, MACRO_TRANSCRIBER);
        b.rule(MACRO_MATCHER).is(b.firstOf(
                b.sequence("(", SPC, MACRO_MATCH, SPC, ")"),
                b.sequence("[", SPC, MACRO_MATCH, SPC, "]"),
                b.sequence("{", SPC, MACRO_MATCH, SPC, "}")
        ));


        b.rule(MACRO_MATCH).is(b.firstOf(

                b.sequence("$", IDENTIFIER, SPC, RustPunctuator.COLON, SPC, MACRO_FRAG_SPEC),

                b.sequence("$(", b.oneOrMore(MACRO_MATCH, SPC), b.firstOf(")+", ")*", ")?")),
                TOKEN_MACRO,
                MACRO_MATCHER
        ));

        b.rule(TOKEN_MACRO).is(b.firstOf(LITERALS, IDENTIFIER_OR_KEYWORD,
                LIFETIMES, PUNCTUATION_EXCEPT_DOLLAR));
        b.rule(MACRO_FRAG_SPEC).is(b.firstOf(
                "block", "expr", "ident", "item", "lifetime", "literal"
                , "meta", "path", "pat", "stmt", "tt", "ty", "vis"
        ));
        b.rule(MACRO_REP_SEP).is(TOKEN); //except $ and delimiters
        b.rule(MACRO_REP_OP).is(b.firstOf(RustPunctuator.STAR, RustPunctuator.PLUS, RustPunctuator.QUESTION));
        b.rule(MACRO_TRANSCRIBER).is(DELIM_TOKEN_TREE);


    }

    private static void patterns(LexerlessGrammarBuilder b) {
        b.rule(PATTERN).is(b.firstOf(

                RANGE_PATTERN,
                TUPLE_STRUCT_PATTERN,
                STRUCT_PATTERN,
                MACRO_INVOCATION,




                //unambigous PATH_PATTERN,
                b.firstOf(
                        b.sequence(b.optional(RustPunctuator.PATHSEP),
                                //PATH_EXPR_SEGMENT,
                                b.sequence(b.firstOf(
                                        RustKeyword.KW_SUPER, b.regexp("^[sS]elf$"), RustKeyword.KW_CRATE, b.regexp("^\\$crate$"), IDENTIFIER
                                        )
                                        , b.optional(b.sequence(RustPunctuator.PATHSEP, GENERIC_ARGS))),
                                b.oneOrMore(b.sequence(RustPunctuator.PATHSEP, PATH_EXPR_SEGMENT)))
                        , QUALIFIED_PATH_IN_EXPRESSION),
                IDENTIFIER_PATTERN,



                WILDCARD_PATTERN,
                REST_PATTERN,
                OBSOLETE_RANGE_PATTERN,
                REFERENCE_PATTERN,

                TUPLE_PATTERN,
                GROUPED_PATTERN,
                SLICE_PATTERN,

                LITERAL_PATTERN
        ));
        b.rule(LITERAL_PATTERN).is(b.firstOf(
                BOOLEAN_LITERAL,
                CHAR_LITERAL,
                BYTE_LITERAL,
                STRING_LITERAL,
                RAW_STRING_LITERAL,
                BYTE_STRING_LITERAL,
                RAW_BYTE_STRING_LITERAL,
                b.sequence(b.optional("-"), INTEGER_LITERAL),
                b.sequence(b.optional("-"), FLOAT_LITERAL)
                )
        );
        b.rule(IDENTIFIER_PATTERN).is(
                b.optional("ref",SPC),
                b.optional(RustKeyword.KW_MUT,SPC),
                IDENTIFIER,SPC,
                b.optional(b.sequence("@",SPC, PATTERN))
        );
        b.rule(WILDCARD_PATTERN).is(RustPunctuator.UNDERSCORE);
        b.rule(REST_PATTERN).is(RustPunctuator.DOTDOT);

        b.rule(OBSOLETE_RANGE_PATTERN).is(b.sequence(RANGE_PATTERN_BOUND, RustPunctuator.DOTDOTDOT, RANGE_PATTERN_BOUND));
        b.rule(RANGE_PATTERN).is(b.sequence(RANGE_PATTERN_BOUND, RustPunctuator.DOTDOTEQ, RANGE_PATTERN_BOUND));
        b.rule(RANGE_PATTERN_BOUND).is(b.firstOf(
                CHAR_LITERAL, BYTE_LITERAL, b.sequence(b.optional("-"), INTEGER_LITERAL),
                b.sequence(b.optional("-"), FLOAT_LITERAL),
                PATH_IN_EXPRESSION, QUALIFIED_PATH_IN_EXPRESSION
        ));

        b.rule(REFERENCE_PATTERN).is(
                b.firstOf(RustPunctuator.AND, RustPunctuator.ANDAND),
                b.optional(RustKeyword.KW_MUT),
                PATTERN
        );
        b.rule(STRUCT_PATTERN).is(
                PATH_IN_EXPRESSION, SPC, "{", SPC, b.optional(STRUCT_PATTERN_ELEMENTS),SPC,  "}"
        );
        b.rule(STRUCT_PATTERN_ELEMENTS).is(b.firstOf(
                b.sequence(STRUCT_PATTERN_FIELDS,
                        b.optional(b.firstOf(
                                "'",
                                b.sequence(RustPunctuator.COMMA, STRUCT_PATTERN_ETCETERA)
                        ))), STRUCT_PATTERN_ETCETERA

        ));
        b.rule(STRUCT_PATTERN_FIELDS).is(
                STRUCT_PATTERN_FIELD, b.zeroOrMore(b.sequence(RustPunctuator.COMMA, STRUCT_PATTERN_FIELD))
        );
        b.rule(STRUCT_PATTERN_FIELD).is(
                b.zeroOrMore(OUTER_ATTRIBUTE), "(",
                b.firstOf(
                        b.sequence(TUPLE_INDEX, RustPunctuator.COLON, PATTERN),
                        b.sequence(IDENTIFIER, RustPunctuator.COLON, PATTERN),
                        b.sequence(b.optional(RustKeyword.KW_REF), SPC, b.optional(RustKeyword.KW_MUT),SPC,  IDENTIFIER)
                ), ")");
        b.rule(STRUCT_PATTERN_ETCETERA).is(b.zeroOrMore(OUTER_ATTRIBUTE,SPC), RustPunctuator.DOTDOT);

        b.rule(TUPLE_STRUCT_PATTERN).is(
                PATH_IN_EXPRESSION, "(", b.optional(TUPLE_STRUCT_ITEMS), ")"
        );
        b.rule(TUPLE_STRUCT_ITEMS).is(seq(b, PATTERN, RustPunctuator.COMMA));

        b.rule(TUPLE_PATTERN).is("(", b.optional(TUPLE_PATTERN_ITEMS), ")");


        b.rule(TUPLE_PATTERN_ITEMS).is(b.firstOf(
                seq(b, PATTERN, RustPunctuator.COMMA),
                b.sequence(PATTERN, SPC, RustPunctuator.COMMA, SPC),
                REST_PATTERN

        ));

        b.rule(GROUPED_PATTERN).is("(", SPC,PATTERN,SPC,  ")");
        b.rule(SLICE_PATTERN).is("[", SPC,PATTERN,SPC,
                b.zeroOrMore(b.sequence(RustPunctuator.COMMA, SPC, PATTERN)), b.optional(RustPunctuator.COMMA), SPC, "]"
        );
        b.rule(PATH_PATTERN).is(b.firstOf(PATH_IN_EXPRESSION, QUALIFIED_PATH_IN_EXPRESSION));
    }

    private static void types(LexerlessGrammarBuilder b) {
        //1
        type(b);
        //5
        tupletype(b);
        //13
        pointer(b);
        //14
        functionpointer(b);
        //15
        trait(b);


    }

    /* https://doc.rust-lang.org/reference/types/function-pointer.html */
    private static void functionpointer(LexerlessGrammarBuilder b) {
        b.rule(BARE_FUNCTION_TYPE).is(
                b.optional(FOR_LIFETIMES), FUNCTION_QUALIFIERS, RustKeyword.KW_FN,
                "(", b.optional(FUNCTION_PARAMETERS_MAYBE_NAMED_VARIADIC), ")",
                b.optional(BARE_FUNCTION_RETURN_TYPE)
        );
        b.rule(BARE_FUNCTION_RETURN_TYPE).is("->", TYPE_NO_BOUNDS);
        b.rule(FUNCTION_PARAMETERS_MAYBE_NAMED_VARIADIC).is(b.firstOf(
                MAYBE_NAMED_FUNCTION_PARAMETERS, MAYBE_NAMED_FUNCTION_PARAMETERS_VARIADIC
        ));
        b.rule(MAYBE_NAMED_FUNCTION_PARAMETERS).is(seq(b, MAYBE_NAMED_PARAM, RustPunctuator.COMMA));
        b.rule(MAYBE_NAMED_PARAM).is(
                b.zeroOrMore(OUTER_ATTRIBUTE),
                b.optional(b.sequence(
                        b.firstOf(IDENTIFIER, RustPunctuator.UNDERSCORE), RustPunctuator.COLON
                )), TYPE
        );
        b.rule(MAYBE_NAMED_FUNCTION_PARAMETERS_VARIADIC).is(
                b.zeroOrMore(b.sequence(MAYBE_NAMED_PARAM, RustPunctuator.COMMA)),
                MAYBE_NAMED_PARAM, RustPunctuator.COMMA, b.zeroOrMore(OUTER_ATTRIBUTE), "..."
        );


    }

    public static void statement(LexerlessGrammarBuilder b) {
        b.rule(STATEMENT).is(b.firstOf(
                RustPunctuator.SEMI,
                ITEM,
                LET_STATEMENT,
                EXPRESSION_STATEMENT,
                MACRO_INVOCATION_SEMI
        ));
        b.rule(LET_STATEMENT).is(
                b.zeroOrMore(OUTER_ATTRIBUTE, SPC),
                RustKeyword.KW_LET, SPC, PATTERN, SPC,
                b.optional(RustPunctuator.COLON, SPC, TYPE, SPC),
                b.optional(RustPunctuator.EQ, SPC, EXPRESSION, SPC),
                RustPunctuator.SEMI);

        b.rule(EXPRESSION_STATEMENT).is(b.firstOf(
                b.sequence(EXPRESSION_WITHOUT_BLOCK, SPC, RustPunctuator.SEMI),
                b.sequence(EXPRESSION_WITH_BLOCK, b.optional(SPC, RustPunctuator.SEMI))

        ));


        b.rule(ANY_TOKEN).is(
                b.firstOf(
                        DELIMITERS,
                        LITERAL_EXPRESSION,
                        IDENTIFIER,
                        PUNCTUATION_EXCEPT_SEMI,
                        LIFETIME_TOKEN
                ));
    }

    /* https://doc.rust-lang.org/reference/expressions.html */
    public static void expressions(LexerlessGrammarBuilder b) {
        literal(b);
        path(b);
        block(b);
        operator(b);
        grouped(b);
        array(b);
        tuple(b);
        struct(b);
        enums(b);
        call(b);
        closure(b);
        loops(b);
        range(b);
        ifExpr(b);
        match(b);
        returnExpr(b);
        await(b);

        b.rule(EXPRESSION).is(b.firstOf(
                EXPRESSION_WITH_BLOCK,
                EXPRESSION_WITHOUT_BLOCK
                ));


        b.rule(EXPRESSION_EXCEPT_STRUCT).is(b.firstOf(EXPRESSION_WITH_BLOCK,
                b.sequence(
                b.zeroOrMore(OUTER_ATTRIBUTE),
                b.firstOf(
                        CLOSURE_EXPRESSION,
                        RANGE_EXPRESSION,
                        OPERATOR_EXPRESSION,
                        DOTTED_EXPRESSION,
                        INDEX_EXPRESSION,
                        CALL_EXPRESSION,
                        MACRO_INVOCATION,
                        RETURN_EXPRESSION,
                        LITERAL_EXPRESSION,
                        PATH_EXPRESSION,
                        GROUPED_EXPRESSION,
                        ARRAY_EXPRESSION,
                        AWAIT_EXPRESSION,
                        TUPLE_EXPRESSION,
                        TUPLE_INDEXING_EXPRESSION,
                        ENUMERATION_VARIANT_EXPRESSION,
                        CONTINUE_EXPRESSION,
                        BREAK_EXPRESSION))
<<<<<<< HEAD
<<<<<<< HEAD
                ));
=======

                 ));
>>>>>>> expressions without structs
=======

                ));
>>>>>>> 3489fad6

        b.rule(EXPRESSION_WITHOUT_BLOCK).is(b.zeroOrMore(OUTER_ATTRIBUTE),
                b.firstOf(
                        CLOSURE_EXPRESSION,
                        RANGE_EXPRESSION,
                        OPERATOR_EXPRESSION,
                        DOTTED_EXPRESSION,
                        INDEX_EXPRESSION,
                        CALL_EXPRESSION,
                        MACRO_INVOCATION,
                        RETURN_EXPRESSION,
                        LITERAL_EXPRESSION,
                        STRUCT_EXPRESSION,
                        PATH_EXPRESSION,
                        GROUPED_EXPRESSION,
                        ARRAY_EXPRESSION,
                        AWAIT_EXPRESSION,
                        TUPLE_EXPRESSION,
                        TUPLE_INDEXING_EXPRESSION,
                        ENUMERATION_VARIANT_EXPRESSION,
                        CONTINUE_EXPRESSION,
                        BREAK_EXPRESSION
                ));

        b.rule(DOTTED_EXPRESSION).is( b.firstOf(
                AWAIT_EXPRESSION,
                ASYNC_BLOCK_EXPRESSION,
                INDEX_EXPRESSION,
                TUPLE_INDEXING_EXPRESSION,
                CALL_EXPRESSION,
                PATH_EXPRESSION,
                GROUPED_EXPRESSION,
                LITERALS,
                IDENTIFIER
        ),EXPRESSION_WITHOUT_BLOCK_TERM);

        b.rule(EXPRESSION_WITHOUT_BLOCK_TERM).is(
                SPC, RustPunctuator.DOT,
                b.firstOf(
                b.sequence(PATH_EXPR_SEGMENT,SPC, "(", SPC,b.optional(CALL_PARAMS,SPC), ")"),//aka METHOD_CALL_EXPRESSION
                IDENTIFIER //aka FIELD_EXPRESSION
                ) ,
               b.zeroOrMore(EXPRESSION_WITHOUT_BLOCK_TERM));

        b.rule(EXPRESSION_WITH_BLOCK).is(b.zeroOrMore(OUTER_ATTRIBUTE),
                b.firstOf(
                        BLOCK_EXPRESSION,
                        MATCH_EXPRESSION,
                        ASYNC_BLOCK_EXPRESSION,
                        UNSAFE_BLOCK_EXPRESSION,
                        LOOP_EXPRESSION,
                        IF_EXPRESSION,
                        IF_LET_EXPRESSION
                ));

    }

    private static void await(LexerlessGrammarBuilder b) {
        b.rule(AWAIT_EXPRESSION).is(b.firstOf(CALL_EXPRESSION, IDENTIFIER ), AWAIT_EXPRESSION_TERM);
        b.rule(AWAIT_EXPRESSION_TERM).is(RustPunctuator.DOT, "await", b.zeroOrMore(AWAIT_EXPRESSION_TERM));
    }

    private static void returnExpr(LexerlessGrammarBuilder b) {
        b.rule(RETURN_EXPRESSION).is("return", SPC, b.optional(EXPRESSION));
    }

    //https://doc.rust-lang.org/reference/expressions/match-expr.html
    private static void match(LexerlessGrammarBuilder b) {
        b.rule(MATCH_EXPRESSION).is(
                RustKeyword.KW_MATCH, SPC,EXPRESSION_EXCEPT_STRUCT, //except struct expressions !!
                SPC,"{",SPC,
                b.zeroOrMore(INNER_ATTRIBUTE,SPC),
                b.optional(MATCH_ARMS,SPC),
                "}"
        );


        b.rule(MATCH_ARMS).is(
                b.oneOrMore(MATCH_ARM,SPC, RustPunctuator.FATARROW,SPC,
                        EXPRESSION,SPC, b.optional(RustPunctuator.COMMA,SPC )))
        ;


        b.rule(MATCH_ARM).is(
                b.zeroOrMore(OUTER_ATTRIBUTE,SPC),
                MATCH_ARM_PATTERNS,
                b.optional(MATCH_ARM_GUARD)
        );
        b.rule(MATCH_ARM_PATTERNS).is(
                b.optional(RustPunctuator.OR, SPC),
                PATTERN,SPC,
                b.zeroOrMore(b.sequence(RustPunctuator.OR, SPC, PATTERN, SPC))
        );
        b.rule(MATCH_ARM_GUARD).is(RustKeyword.KW_IF, SPC, EXPRESSION);

    }

    private static void ifExpr(LexerlessGrammarBuilder b) {
        b.rule(IF_EXPRESSION).is(
                RustKeyword.KW_IF, SPC, EXPRESSION_EXCEPT_STRUCT,SPC, BLOCK_EXPRESSION,SPC,
                b.optional(

                        RustKeyword.KW_ELSE, SPC, b.firstOf(BLOCK_EXPRESSION, IF_EXPRESSION, IF_LET_EXPRESSION)
                )
        );
        b.rule(IF_LET_EXPRESSION).is(
                RustKeyword.KW_IF,SPC, RustKeyword.KW_LET, SPC, MATCH_ARM_PATTERNS, SPC , RustPunctuator.EQ, SPC, EXPRESSION_EXCEPT_STRUCT, //except struct or lazy boolean operator expression
                SPC, BLOCK_EXPRESSION, SPC,
                b.optional(RustKeyword.KW_ELSE, SPC, b.firstOf(BLOCK_EXPRESSION, IF_EXPRESSION, IF_LET_EXPRESSION)
                )
        );
    }

    private static void range(LexerlessGrammarBuilder b) {

        b.rule(RANGE_EXPRESSION).is(b.firstOf(
                RANGE_INCLUSIVE_EXPR,
                RANGE_TO_INCLUSIVE_EXPR,
                RANGE_EXPR,
                RANGE_FROM_EXPR,
                RANGE_TO_EXPR,
                RANGE_FULL_EXPR

        ));

        b.rule(RANGE_EXPR).is(b.firstOf(DEC_LITERAL, IDENTIFIER),RANGE_EXPR_TERM);
        b.rule(RANGE_EXPR_TERM).is(b.sequence(RustPunctuator.DOTDOT, EXPRESSION, b.zeroOrMore(RANGE_EXPR_TERM)));
        b.rule(RANGE_FROM_EXPR).is(b.firstOf(DEC_LITERAL, IDENTIFIER), RANGE_FROM_EXPR_TERM);
        b.rule(RANGE_FROM_EXPR_TERM).is(RustPunctuator.DOTDOT, b.zeroOrMore(RANGE_FROM_EXPR_TERM));


        b.rule(RANGE_TO_EXPR).is(RustPunctuator.DOTDOT, EXPRESSION);
        b.rule(RANGE_FULL_EXPR).is(RustPunctuator.DOTDOT);

        b.rule(RANGE_INCLUSIVE_EXPR).is(b.firstOf(DEC_LITERAL, IDENTIFIER), RANGE_INCLUSIVE_EXPR_TERM);
        b.rule(RANGE_INCLUSIVE_EXPR_TERM).is(RustPunctuator.DOTDOTEQ, EXPRESSION, b.zeroOrMore(RANGE_INCLUSIVE_EXPR_TERM));


        b.rule(RANGE_TO_INCLUSIVE_EXPR).is(RustPunctuator.DOTDOTEQ, EXPRESSION);
    }

    private static void loops(LexerlessGrammarBuilder b) {
        b.rule(LOOP_EXPRESSION).is(b.optional(LOOP_LABEL),
                b.firstOf(
                        INFINITE_LOOP_EXPRESSION,
                        PREDICATE_LOOP_EXPRESSION,
                        PREDICATE_PATTERN_LOOP_EXPRESSION,
                        ITERATOR_LOOP_EXPRESSION)
        );
        b.rule(INFINITE_LOOP_EXPRESSION).is(
                RustKeyword.KW_LOOP, SPC, BLOCK_EXPRESSION);
        b.rule(PREDICATE_LOOP_EXPRESSION).is(
                RustKeyword.KW_WHILE, SPC, EXPRESSION_EXCEPT_STRUCT, //except struct expression
                BLOCK_EXPRESSION
        );
        b.rule(PREDICATE_PATTERN_LOOP_EXPRESSION).is(
                RustKeyword.KW_WHILE, SPC, RustKeyword.KW_LET, SPC, MATCH_ARM_PATTERNS, SPC, RustPunctuator.EQ,
                SPC, EXPRESSION, //except struct expression
                SPC, BLOCK_EXPRESSION
        );
        b.rule(ITERATOR_LOOP_EXPRESSION).is(
                RustKeyword.KW_FOR, SPC, PATTERN,SPC,  RustKeyword.KW_IN, SPC, EXPRESSION_EXCEPT_STRUCT, //except struct expression
                SPC, BLOCK_EXPRESSION
        );
        b.rule(LOOP_LABEL).is(LIFETIME_OR_LABEL, SPC, RustPunctuator.COLON);
        b.rule(BREAK_EXPRESSION).is(RustKeyword.KW_BREAK, SPC, b.optional(LIFETIME_OR_LABEL, SPC), b.optional(EXPRESSION, SPC));
        b.rule(CONTINUE_EXPRESSION).is(
                RustKeyword.KW_CONTINUE, b.optional(SPC, LIFETIME_OR_LABEL));


    }





    private static void call(LexerlessGrammarBuilder b) {

        b.rule(CALL_EXPRESSION).is(b.firstOf(
                EXPRESSION_WITH_BLOCK,
                GROUPED_EXPRESSION,
                PATH_EXPRESSION,
                IDENTIFIER), CALL_EXPRESSION_TERM);

        b.rule(CALL_EXPRESSION_TERM).is(
                "(", SPC,b.optional(CALL_PARAMS), SPC, ")", b.zeroOrMore(SPC, CALL_EXPRESSION_TERM)
        );


        b.rule(CALL_PARAMS).is(seq(b, EXPRESSION, RustPunctuator.COMMA));


    }

    /* https://doc.rust-lang.org/reference/expressions/enum-variant-expr.html */
    private static void enums(LexerlessGrammarBuilder b) {
        b.rule(ENUMERATION_VARIANT_EXPRESSION).is(b.firstOf(
                ENUM_EXPR_STRUCT,
                ENUM_EXPR_TUPLE,
                ENUM_EXPR_FIELDLESS
        ));
        b.rule(ENUM_EXPR_STRUCT).is(PATH_IN_EXPRESSION, SPC,"{",SPC,
                b.optional(ENUM_EXPR_FIELDS,SPC), "}"
        );
        b.rule(ENUM_EXPR_FIELDS).is(
                ENUM_EXPR_FIELD,SPC,
                b.zeroOrMore(b.sequence(RustPunctuator.COMMA, SPC, ENUM_EXPR_FIELDS), b.optional(RustPunctuator.COMMA, SPC))
        );
        b.rule(ENUM_EXPR_FIELD).is(b.firstOf(
                b.sequence(b.firstOf(IDENTIFIER, TUPLE_INDEX), SPC,
                        RustPunctuator.COLON, SPC, EXPRESSION),
                IDENTIFIER
        ));
        b.rule(ENUM_EXPR_TUPLE).is(
                PATH_IN_EXPRESSION, SPC, "(",SPC,
                b.optional(b.sequence(
                        EXPRESSION,SPC,
                        b.zeroOrMore(b.sequence(RustPunctuator.COMMA,SPC, EXPRESSION)),
                        b.optional(RustPunctuator.COMMA,SPC)
                )), ")"
        );
        b.rule(ENUM_EXPR_FIELDLESS).is(PATH_IN_EXPRESSION);
    }

    private static void tuple(LexerlessGrammarBuilder b) {
        b.rule(TUPLE_EXPRESSION).is("(", SPC,b.zeroOrMore(INNER_ATTRIBUTE,SPC),
                b.optional(TUPLE_ELEMENT),SPC,
                ")");

        b.rule(TUPLE_ELEMENT).is(b.oneOrMore(b.sequence(EXPRESSION, SPC, RustPunctuator.COMMA, SPC)), b.optional(EXPRESSION,SPC));

        b.rule(TUPLE_INDEXING_EXPRESSION).is(b.firstOf(LITERALS, IDENTIFIER), TUPLE_INDEXING_EXPRESSION_TERM);
        b.rule(TUPLE_INDEXING_EXPRESSION_TERM).is(RustPunctuator.DOT, TUPLE_INDEX, b.zeroOrMore(SPC, TUPLE_INDEXING_EXPRESSION_TERM));


    }

    private static void array(LexerlessGrammarBuilder b) {
        b.rule(ARRAY_EXPRESSION).is("[", b.zeroOrMore(INNER_ATTRIBUTE),
                b.optional(ARRAY_ELEMENTS),
                "]");

        b.rule(ARRAY_ELEMENTS).is(b.firstOf(
                b.sequence(SPC, EXPRESSION, RustPunctuator.SEMI, SPC, EXPRESSION),
                b.sequence(SPC, EXPRESSION, SPC, b.zeroOrMore(RustPunctuator.COMMA, SPC, EXPRESSION), b.optional(RustPunctuator.COMMA, SPC))


        ));


        b.rule(INDEX_EXPRESSION).is(b.firstOf(
                //DOTTED_EXPRESSION,
               IDENTIFIER,
               ARRAY_EXPRESSION,
                BORROW_EXPRESSION,
                EXPRESSION_WITH_BLOCK ),INDEX_EXPRESSION_TERM

                );

        b.rule(INDEX_EXPRESSION_TERM).is("[", EXPRESSION, "]", b.zeroOrMore(SPC, INDEX_EXPRESSION_TERM));
    }

    private static void grouped(LexerlessGrammarBuilder b) {
        b.rule(GROUPED_EXPRESSION).is("(", SPC,b.zeroOrMore(INNER_ATTRIBUTE, SPC),  EXPRESSION
                , SPC, ")");
    }

    private static void operator(LexerlessGrammarBuilder b) {
        // https://doc.rust-lang.org/reference/expressions/operator-expr.html
        b.rule(OPERATOR_EXPRESSION).is(b.firstOf(
                BORROW_EXPRESSION,
                LAZY_BOOLEAN_EXPRESSION,
                COMPARISON_EXPRESSION,
                DEREFERENCE_EXPRESSION,
                ERROR_PROPAGATION_EXPRESSION,
                NEGATION_EXPRESSION,
                ARITHMETIC_OR_LOGICAL_EXPRESSION,
                TYPE_CAST_EXPRESSION,
                ASSIGNMENT_EXPRESSION,
                COMPOUND_ASSIGNMENT_EXPRESSION
        ));


        b.rule(BORROW_EXPRESSION).is(b.firstOf(
                b.sequence(b.firstOf(RustPunctuator.AND, RustPunctuator.ANDAND), SPC, RustKeyword.KW_MUT, SPC, EXPRESSION),
                b.sequence(b.firstOf(RustPunctuator.AND, RustPunctuator.ANDAND), SPC, EXPRESSION)
        ));
        b.rule(DEREFERENCE_EXPRESSION).is(RustPunctuator.STAR, b.firstOf(b.sequence(b.zeroOrMore(OUTER_ATTRIBUTE),
                b.firstOf(
                        RANGE_EXPRESSION,
                        //OPERATOR_EXPRESSION,
                        DOTTED_EXPRESSION,
                        CALL_EXPRESSION,
                        MACRO_INVOCATION,
                        LITERAL_EXPRESSION,
                        STRUCT_EXPRESSION,
                        PATH_EXPRESSION,
                        GROUPED_EXPRESSION,
                        ARRAY_EXPRESSION,
                        AWAIT_EXPRESSION,
                        INDEX_EXPRESSION,
                        TUPLE_EXPRESSION,
                        TUPLE_INDEXING_EXPRESSION,
                        ENUMERATION_VARIANT_EXPRESSION,
                        CLOSURE_EXPRESSION
                        //,CONTINUE_EXPRESSION,
                        //BREAK_EXPRESSION,
                        //RETURN_EXPRESSION
                )), EXPRESSION_WITH_BLOCK));
        b.rule(ERROR_PROPAGATION_EXPRESSION)
                .is(b.firstOf(
                        AWAIT_EXPRESSION,
                CALL_EXPRESSION,
                DOTTED_EXPRESSION, EXPRESSION_WITH_BLOCK,PATH_EXPRESSION,

                GROUPED_EXPRESSION,
                ARRAY_EXPRESSION,


                INDEX_EXPRESSION,
                TUPLE_EXPRESSION,
                TUPLE_INDEXING_EXPRESSION,
                STRUCT_EXPRESSION,
                ENUMERATION_VARIANT_EXPRESSION,

                CLOSURE_EXPRESSION,
                CONTINUE_EXPRESSION,
                BREAK_EXPRESSION,
                RANGE_EXPRESSION,
                RETURN_EXPRESSION,
                MACRO_INVOCATION,

                LITERALS,
                IDENTIFIER

                ), ERROR_PROPAGATION_EXPRESSION_TERM);



        b.rule(ERROR_PROPAGATION_EXPRESSION_TERM).is(SPC, RustPunctuator.QUESTION, b.optional(ERROR_PROPAGATION_EXPRESSION_TERM));

        b.rule(NEGATION_EXPRESSION).is(b.firstOf(
                b.sequence("-", EXPRESSION), b.sequence(RustPunctuator.NOT, EXPRESSION)
        ));

        b.rule(ARITHMETIC_OR_LOGICAL_EXPRESSION).is(b.firstOf(
                 SHL_EXPRESSION,
                 ADDITION_EXPRESSION,
                 SUBTRACTION_EXPRESSION,
                 MULTIPLICATION_EXPRESSION,
                 DIVISION_EXPRESSION,
                 REMAINDER_EXPRESSION,
                 BITAND_EXPRESSION,
                 BITOR_EXPRESSION,
                 BITXOR_EXPRESSION,
                 SHR_EXPRESSION));


        b.rule(ADDITION_EXPRESSION).is(b.firstOf(DEREFERENCE_EXPRESSION,DOTTED_EXPRESSION, CALL_EXPRESSION, GROUPED_EXPRESSION, IDENTIFIER, LITERALS), SPC, ADDITION_EXPRESSION_TERM);
        b.rule(ADDITION_EXPRESSION_TERM).is(
                RustPunctuator.PLUS, SPC, EXPRESSION, SPC, b.zeroOrMore(ADDITION_EXPRESSION_TERM, SPC));


        b.rule(SUBTRACTION_EXPRESSION).is(b.firstOf(DEREFERENCE_EXPRESSION,DOTTED_EXPRESSION,CALL_EXPRESSION, GROUPED_EXPRESSION,IDENTIFIER, LITERALS), SPC, SUBTRACTION_EXPRESSION_TERM);
        b.rule(SUBTRACTION_EXPRESSION_TERM).is(
                RustPunctuator.MINUS, SPC, EXPRESSION, SPC, b.zeroOrMore(SUBTRACTION_EXPRESSION_TERM, SPC));



        b.rule(MULTIPLICATION_EXPRESSION).is(b.firstOf(DEREFERENCE_EXPRESSION,DOTTED_EXPRESSION,CALL_EXPRESSION, GROUPED_EXPRESSION,IDENTIFIER, LITERALS), SPC,MULTIPLICATION_EXPRESSION_TERM);
        b.rule(MULTIPLICATION_EXPRESSION_TERM).is(RustPunctuator.STAR, SPC, EXPRESSION, SPC, b.zeroOrMore(MULTIPLICATION_EXPRESSION_TERM, SPC));



        b.rule(DIVISION_EXPRESSION).is(b.firstOf(DEREFERENCE_EXPRESSION,DOTTED_EXPRESSION,CALL_EXPRESSION, GROUPED_EXPRESSION,IDENTIFIER, LITERALS), SPC,DIVISION_EXPRESSION_TERM);
        b.rule(DIVISION_EXPRESSION_TERM).is(RustPunctuator.SLASH,SPC, EXPRESSION, SPC, b.zeroOrMore(DIVISION_EXPRESSION_TERM, SPC));

        b.rule(REMAINDER_EXPRESSION).is(b.firstOf(DEREFERENCE_EXPRESSION,DOTTED_EXPRESSION,CALL_EXPRESSION, GROUPED_EXPRESSION,IDENTIFIER, LITERALS), SPC,REMAINDER_EXPRESSION_TERM);
        b.rule(REMAINDER_EXPRESSION_TERM).is(RustPunctuator.PERCENT,SPC, EXPRESSION, SPC, b.zeroOrMore(REMAINDER_EXPRESSION_TERM, SPC));

        b.rule(BITAND_EXPRESSION).is(b.firstOf(DEREFERENCE_EXPRESSION,DOTTED_EXPRESSION,CALL_EXPRESSION, GROUPED_EXPRESSION,IDENTIFIER, LITERALS), SPC,BITAND_EXPRESSION_TERM);
        b.rule(BITAND_EXPRESSION_TERM).is(RustPunctuator.AND,SPC, EXPRESSION, SPC, b.zeroOrMore(BITAND_EXPRESSION_TERM, SPC));

        b.rule(BITOR_EXPRESSION).is(b.firstOf(DEREFERENCE_EXPRESSION,DOTTED_EXPRESSION,CALL_EXPRESSION, GROUPED_EXPRESSION,IDENTIFIER, LITERALS), SPC,BITOR_EXPRESSION_TERM);
        b.rule(BITOR_EXPRESSION_TERM).is(RustPunctuator.OR,SPC, EXPRESSION, SPC, b.zeroOrMore(BITOR_EXPRESSION_TERM, SPC));


        b.rule(BITXOR_EXPRESSION).is(b.firstOf(DEREFERENCE_EXPRESSION,CALL_EXPRESSION, GROUPED_EXPRESSION,IDENTIFIER, LITERALS), SPC,BITXOR_EXPRESSION_TERM);
        b.rule(BITXOR_EXPRESSION_TERM).is(RustPunctuator.CARET,SPC, EXPRESSION, SPC, b.zeroOrMore(BITXOR_EXPRESSION_TERM, SPC));

        b.rule(SHL_EXPRESSION).is(b.firstOf(DEREFERENCE_EXPRESSION,CALL_EXPRESSION, GROUPED_EXPRESSION,IDENTIFIER, LITERALS), SPC,SHL_EXPRESSION_TERM);
        b.rule(SHL_EXPRESSION_TERM).is(RustPunctuator.SHL,SPC, EXPRESSION, SPC, b.zeroOrMore(SHL_EXPRESSION_TERM, SPC));

        b.rule(SHR_EXPRESSION).is(b.firstOf(DEREFERENCE_EXPRESSION,CALL_EXPRESSION, GROUPED_EXPRESSION,IDENTIFIER, LITERALS), SPC,SHR_EXPRESSION_TERM);
        b.rule(SHR_EXPRESSION_TERM).is(RustPunctuator.SHR,SPC, EXPRESSION, SPC, b.zeroOrMore(SHR_EXPRESSION_TERM, SPC));


        b.rule(COMPARISON_EXPRESSION).is(b.firstOf(
                 EQ_EXPRESSION,
                NEQ_EXPRESSION,
                 GT_EXPRESSION,
               LT_EXPRESSION,
                 GE_EXPRESSION,
                 LE_EXPRESSION
        ));

        b.rule(EQ_EXPRESSION).is(b.firstOf(DEREFERENCE_EXPRESSION,DOTTED_EXPRESSION, PATH_EXPRESSION, CALL_EXPRESSION, GROUPED_EXPRESSION,  IDENTIFIER,  LITERALS), SPC, EQ_EXPRESSION_TERM);
        b.rule(EQ_EXPRESSION_TERM).is(
                RustPunctuator.EQEQ, SPC, EXPRESSION, SPC, b.zeroOrMore(EQ_EXPRESSION_TERM, SPC));

        b.rule(NEQ_EXPRESSION).is(b.firstOf(DEREFERENCE_EXPRESSION,DOTTED_EXPRESSION, CALL_EXPRESSION, GROUPED_EXPRESSION,IDENTIFIER, LITERALS), SPC, NEQ_EXPRESSION_TERM);
        b.rule(NEQ_EXPRESSION_TERM).is(
                RustPunctuator.NE, SPC, EXPRESSION, SPC, b.zeroOrMore(NEQ_EXPRESSION_TERM, SPC));

        b.rule(GT_EXPRESSION).is(b.firstOf(DEREFERENCE_EXPRESSION,DOTTED_EXPRESSION, CALL_EXPRESSION, GROUPED_EXPRESSION,IDENTIFIER, LITERALS), SPC, GT_EXPRESSION_TERM);
        b.rule(GT_EXPRESSION_TERM).is(
                RustPunctuator.GT, SPC, EXPRESSION, SPC, b.zeroOrMore(GT_EXPRESSION_TERM, SPC));

        b.rule(LT_EXPRESSION).is(b.firstOf(DEREFERENCE_EXPRESSION,DOTTED_EXPRESSION, CALL_EXPRESSION, GROUPED_EXPRESSION,IDENTIFIER, LITERALS), SPC, LT_EXPRESSION_TERM);
        b.rule(LT_EXPRESSION_TERM).is(
                RustPunctuator.LT, SPC, EXPRESSION, SPC, b.zeroOrMore(LT_EXPRESSION_TERM, SPC));

        b.rule(GE_EXPRESSION).is(b.firstOf(DEREFERENCE_EXPRESSION,DOTTED_EXPRESSION, CALL_EXPRESSION, GROUPED_EXPRESSION,IDENTIFIER, LITERALS), SPC, GE_EXPRESSION_TERM);
        b.rule(GE_EXPRESSION_TERM).is(
                RustPunctuator.GE, SPC, EXPRESSION, SPC, b.zeroOrMore(GE_EXPRESSION_TERM, SPC));

        b.rule(LE_EXPRESSION).is(b.firstOf(DEREFERENCE_EXPRESSION,DOTTED_EXPRESSION, CALL_EXPRESSION, GROUPED_EXPRESSION,IDENTIFIER, LITERALS), SPC, LE_EXPRESSION_TERM);
        b.rule(LE_EXPRESSION_TERM).is(
                RustPunctuator.LE, SPC, EXPRESSION, SPC, b.zeroOrMore(LE_EXPRESSION_TERM, SPC));



        b.rule(LAZY_BOOLEAN_EXPRESSION).is(b.firstOf(
                LAZY_OR,
                LAZY_AND));

        b.rule(LAZY_AND).is(b.firstOf(COMPARISON_EXPRESSION,DEREFERENCE_EXPRESSION, DOTTED_EXPRESSION, CALL_EXPRESSION, IDENTIFIER, LITERALS), SPC, LAZY_AND_TERM);
        b.rule(LAZY_AND_TERM).is(
                RustPunctuator.ANDAND, SPC, EXPRESSION, SPC, b.zeroOrMore(LAZY_AND_TERM, SPC));

        b.rule(LAZY_OR).is(b.firstOf(COMPARISON_EXPRESSION,DEREFERENCE_EXPRESSION, DOTTED_EXPRESSION, CALL_EXPRESSION, IDENTIFIER, LITERALS), SPC, LAZY_OR_TERM);
        b.rule(LAZY_OR_TERM).is(
                RustPunctuator.OROR, SPC, EXPRESSION, SPC, b.zeroOrMore(LAZY_OR_TERM, SPC));


        b.rule(TYPE_CAST_EXPRESSION).is(
                b.firstOf(EXPRESSION_WITH_BLOCK,
                        DOTTED_EXPRESSION,
                        CALL_EXPRESSION,
                        PATH_EXPRESSION,
                        GROUPED_EXPRESSION,
                       ARRAY_EXPRESSION,
                        AWAIT_EXPRESSION,
                        INDEX_EXPRESSION,
                        TUPLE_INDEXING_EXPRESSION,
                       STRUCT_EXPRESSION,
                        ENUMERATION_VARIANT_EXPRESSION,


                        CLOSURE_EXPRESSION,
                        CONTINUE_EXPRESSION,
                        BREAK_EXPRESSION,
                        RANGE_EXPRESSION,
                        RETURN_EXPRESSION,
                       MACRO_INVOCATION,
                        LITERALS
                        ), TYPE_CAST_EXPRESSION_TERM);


        b.rule(TYPE_CAST_EXPRESSION_TERM).is(SPC, RustKeyword.KW_AS, SPC, TYPE_NO_BOUNDS,
                SPC, b.zeroOrMore(TYPE_CAST_EXPRESSION_TERM));

        b.rule(ASSIGNMENT_EXPRESSION).is(b.firstOf(DOTTED_EXPRESSION,
                                                    CALL_EXPRESSION,
                                                    IDENTIFIER,
                                                    LITERALS),


                ASSIGNMENT_EXPRESSION_TERM);
        b.rule(ASSIGNMENT_EXPRESSION_TERM).is(b.firstOf(LITERALS,
                b.sequence(SPC,RustPunctuator.EQ, SPC,EXPRESSION, SPC, b.optional(ASSIGNMENT_EXPRESSION_TERM))));


        b.rule(COMPOUND_ASSIGNMENT_EXPRESSION).is(b.firstOf(
                b.sequence(b.firstOf(IDENTIFIER, LITERALS), PLUSEQ_EXPRESSION),
                b.sequence(b.firstOf(IDENTIFIER, LITERALS), MINUSEQ_EXPRESSION),
                b.sequence(b.firstOf(IDENTIFIER, LITERALS), STAREQ_EXPRESSION),
                b.sequence(b.firstOf(IDENTIFIER, LITERALS), SLASHEQ_EXPRESSION),
                b.sequence(b.firstOf(IDENTIFIER, LITERALS), PERCENTEQ_EXPRESSION),
                b.sequence(b.firstOf(IDENTIFIER, LITERALS), ANDEQ_EXPRESSION),
                b.sequence(b.firstOf(IDENTIFIER, LITERALS), OREQ_EXPRESSION),
                b.sequence(b.firstOf(IDENTIFIER, LITERALS), CARETEQ_EXPRESSION),
                b.sequence(b.firstOf(IDENTIFIER, LITERALS), SHLEQ_EXPRESSION),
                b.sequence(b.firstOf(IDENTIFIER, LITERALS), SHREQ_EXPRESSION)

        ));
        b.rule(PLUSEQ_EXPRESSION).is(SPC,RustPunctuator.PLUSEQ, SPC,EXPRESSION, SPC,b.optional(PLUSEQ_EXPRESSION));
        b.rule(MINUSEQ_EXPRESSION).is(SPC,RustPunctuator.MINUSEQ, SPC,EXPRESSION,SPC, b.optional(MINUSEQ_EXPRESSION));
        b.rule(STAREQ_EXPRESSION).is(SPC,RustPunctuator.STAREQ, SPC,EXPRESSION,SPC, b.optional(STAREQ_EXPRESSION));
        b.rule(SLASHEQ_EXPRESSION).is(SPC,RustPunctuator.SLASHEQ, SPC,EXPRESSION, SPC,b.optional(SLASHEQ_EXPRESSION));
        b.rule(PERCENTEQ_EXPRESSION).is(SPC,RustPunctuator.PERCENTEQ, SPC,EXPRESSION,SPC, b.optional(PERCENTEQ_EXPRESSION));
        b.rule(ANDEQ_EXPRESSION).is(SPC,RustPunctuator.ANDEQ, SPC,EXPRESSION, SPC,b.optional(ANDEQ_EXPRESSION));
        b.rule(OREQ_EXPRESSION).is(SPC,RustPunctuator.OREQ, SPC,EXPRESSION, SPC,b.optional(OREQ_EXPRESSION));
        b.rule(CARETEQ_EXPRESSION).is(SPC,RustPunctuator.CARETEQ, SPC,EXPRESSION,SPC, b.optional(CARETEQ_EXPRESSION));
        b.rule(SHLEQ_EXPRESSION).is(SPC,RustPunctuator.SHLEQ, SPC,EXPRESSION,SPC, b.optional(SHLEQ_EXPRESSION));
        b.rule(SHREQ_EXPRESSION).is(SPC,RustPunctuator.SHREQ,SPC, EXPRESSION, SPC,b.optional(SHREQ_EXPRESSION));


    }

    private static void block(LexerlessGrammarBuilder b) {
        b.rule(BLOCK_EXPRESSION).is("{", SPC, b.zeroOrMore(INNER_ATTRIBUTE),
                SPC, b.optional(STATEMENTS), SPC, "}"
        );
        b.rule(STATEMENTS).is(b.firstOf(
                b.sequence(b.oneOrMore(STATEMENT, SPC), EXPRESSION_WITHOUT_BLOCK),
                b.oneOrMore(STATEMENT, SPC),
                EXPRESSION_WITHOUT_BLOCK
        ));

        b.rule(ASYNC_BLOCK_EXPRESSION).is(RustKeyword.KW_ASYNC, SPC,
                b.optional(RustKeyword.KW_MOVE, SPC), BLOCK_EXPRESSION);
        b.rule(UNSAFE_BLOCK_EXPRESSION).is(RustKeyword.KW_UNSAFE, SPC, BLOCK_EXPRESSION);

    }

    private static void path(LexerlessGrammarBuilder b) {
        b.rule(PATH_EXPRESSION).is(b.firstOf(PATH_IN_EXPRESSION, QUALIFIED_PATH_IN_EXPRESSION));
    }

    private static void literal(LexerlessGrammarBuilder b) {
        b.rule(LITERAL_EXPRESSION).is(b.firstOf(
                CHAR_LITERAL,
                STRING_LITERAL
                , RAW_STRING_LITERAL
                , BYTE_LITERAL
                , BYTE_STRING_LITERAL
                , RAW_BYTE_STRING_LITERAL
                , FLOAT_LITERAL
                , INTEGER_LITERAL
                , BOOLEAN_LITERAL
        ));

    }


    /* https://doc.rust-lang.org/reference/expressions/struct-expr.html */
    public static void struct(LexerlessGrammarBuilder b) {
        b.rule(STRUCT_EXPRESSION).is(b.firstOf(
                STRUCT_EXPR_STRUCT,
                STRUCT_EXPR_TUPLE,
                STRUCT_EXPR_UNIT));
        b.rule(STRUCT_EXPR_STRUCT).is(PATH_IN_EXPRESSION, SPC,"{",SPC,
                b.zeroOrMore(INNER_ATTRIBUTE,SPC),
                b.optional(b.firstOf(STRUCT_EXPR_FIELDS,  STRUCT_BASE)),SPC,
                "}"

        );
        b.rule(STRUCT_EXPR_FIELDS).is(STRUCT_EXPR_FIELD,
                b.zeroOrMore(b.sequence(RustPunctuator.COMMA,SPC, STRUCT_EXPR_FIELD)),
                b.firstOf(
                        b.sequence(SPC, RustPunctuator.COMMA, SPC, STRUCT_BASE),
                        b.optional(SPC, RustPunctuator.COMMA,SPC))
        );


        b.rule(STRUCT_EXPR_FIELD).is(b.firstOf(

                b.sequence(b.firstOf(IDENTIFIER, TUPLE_INDEX), SPC,RustPunctuator.COLON,SPC, EXPRESSION),
                IDENTIFIER

        ));


        b.rule(STRUCT_BASE).is("..",SPC,  EXPRESSION);
        b.rule(STRUCT_EXPR_TUPLE).is(
                PATH_IN_EXPRESSION, "(",SPC,
                b.zeroOrMore(INNER_ATTRIBUTE,SPC),
                b.optional(
                        b.sequence(
                                EXPRESSION,SPC,
                                b.zeroOrMore(b.sequence(RustPunctuator.COMMA, EXPRESSION,SPC)),
                                b.optional(RustPunctuator.COMMA,SPC)
                        )
                ),
                ")"
        );
        b.rule(STRUCT_EXPR_UNIT).is(PATH_IN_EXPRESSION);
    }

    /* https://doc.rust-lang.org/reference/attributes.html*/
    public static void attributes(LexerlessGrammarBuilder b) {
        b.rule(INNER_ATTRIBUTE).is("#![", ATTR, "]");
        b.rule(OUTER_ATTRIBUTE).is("#[", ATTR, "]");
        b.rule(ATTR).is(SIMPLE_PATH, SPC, b.optional(ATTR_INPUT, SPC));
        b.rule(ATTR_INPUT).is(b.firstOf(DELIM_TOKEN_TREE,
                b.sequence(RustPunctuator.EQ, SPC,
                        LITERAL_EXPRESSION)));
    }

    /* https://doc.rust-lang.org/reference/expressions/closure-expr.html*/
    public static void closure(LexerlessGrammarBuilder b) {
        b.rule(CLOSURE_EXPRESSION).is(
                b.optional(RustKeyword.KW_MOVE,SPC),
                b.firstOf(b.sequence(RustPunctuator.OROR, SPC),
                        b.sequence(RustPunctuator.OR, SPC, b.optional(CLOSURE_PARAMETERS, SPC), RustPunctuator.OR,SPC)),
                b.firstOf(EXPRESSION,  b.sequence(SPC, RustPunctuator.RARROW, SPC, TYPE_NO_BOUNDS, SPC,BLOCK_EXPRESSION))
        );
        b.rule(CLOSURE_PARAMETERS).is(CLOSURE_PARAM,
                b.zeroOrMore(b.sequence(RustPunctuator.COMMA, SPC, CLOSURE_PARAM)),
                b.optional(RustPunctuator.COMMA)
        );
        b.rule(CLOSURE_PARAM).is(b.zeroOrMore(OUTER_ATTRIBUTE,SPC),
                PATTERN,SPC,
                b.optional(RustPunctuator.COLON, SPC, TYPE)
        );
    }

    /* https://doc.rust-lang.org/reference/types.html#type-expressions */
    public static void type(LexerlessGrammarBuilder b) {
        b.rule(TYPE).is(b.firstOf(TYPE_NO_BOUNDS, IMPL_TRAIT_TYPE, TRAIT_OBJECT_TYPE));
        b.rule(TYPE_NO_BOUNDS).is(b.firstOf(
                PARENTHESIZED_TYPE,
                IMPL_TRAIT_TYPE_ONE_BOUND,
                TRAIT_OBJECT_TYPE_ONE_BOUND,
                TYPE_PATH,
                TUPLE_TYPE,
                NEVER_TYPE,
                RAW_POINTER_TYPE,
                REFERENCE_TYPE,
                ARRAY_TYPE,
                SLICE_TYPE,
                INFERRED_TYPE,
                QUALIFIED_PATH_IN_TYPE,
                BARE_FUNCTION_TYPE,
                MACRO_INVOCATION
        ));
        b.rule(PARENTHESIZED_TYPE).is("(", TYPE, ")");
        b.rule(TRAIT_OBJECT_TYPE).is(b.optional(RustKeyword.KW_DYN), TYPE_PARAM_BOUNDS);
        b.rule(TRAIT_OBJECT_TYPE_ONE_BOUND).is(b.optional(RustKeyword.KW_DYN), TRAIT_BOUND);
        b.rule(RAW_POINTER_TYPE).is(RustPunctuator.STAR, b.firstOf(RustKeyword.KW_MUT, RustKeyword.KW_CONST), TYPE_NO_BOUNDS);
        b.rule(INFERRED_TYPE).is(RustPunctuator.UNDERSCORE);
        b.rule(SLICE_TYPE).is("[", TYPE, "]");
        b.rule(ARRAY_TYPE).is("[", SPC, TYPE, SPC, RustPunctuator.SEMI, SPC, EXPRESSION, SPC, "]");
        b.rule(IMPL_TRAIT_TYPE).is(RustKeyword.KW_IMPL, TYPE_PARAM_BOUNDS);
        b.rule(IMPL_TRAIT_TYPE_ONE_BOUND).is(RustKeyword.KW_IMPL, TRAIT_BOUND);
        b.rule(NEVER_TYPE).is(RustPunctuator.NOT);

    }

    /* https://doc.rust-lang.org/reference/trait-bounds.html */
    public static void trait(LexerlessGrammarBuilder b) {
        b.rule(TYPE_PARAM_BOUNDS).is(SPC, TYPE_PARAM_BOUND, SPC,
                b.zeroOrMore(b.sequence(RustPunctuator.PLUS, SPC, TYPE_PARAM_BOUND, SPC)),
                b.optional(SPC, RustPunctuator.PLUS, SPC)
        );
        b.rule(TYPE_PARAM_BOUND).is(b.firstOf(LIFETIME, TRAIT_BOUND));
        b.rule(TRAIT_BOUND).is(b.firstOf(
                b.sequence(b.optional(RustPunctuator.QUESTION, SPC), b.optional(FOR_LIFETIMES, SPC), TYPE_PATH, SPC),
                b.sequence("(", SPC, b.optional(RustPunctuator.QUESTION, SPC),
                        b.optional(FOR_LIFETIMES, SPC), TYPE_PATH, SPC, ")")
        ));
        b.rule(LIFETIME_BOUNDS).is(
                b.zeroOrMore(LIFETIME, SPC, RustPunctuator.PLUS, SPC),
                b.optional(LIFETIME, SPC)
        );
        b.rule(LIFETIME).is(b.firstOf("'static", "'_", LIFETIME_OR_LABEL));
    }

    public static void tupletype(LexerlessGrammarBuilder b) {

        b.rule(TUPLE_TYPE).is(b.firstOf(
                b.sequence("(", ")"),
                b.sequence("(", SPC, b.oneOrMore(b.sequence(TYPE, RustPunctuator.COMMA, SPC)), b.optional(TYPE), ")")
        ));


    }

    /* https://doc.rust-lang.org/reference/types/pointer.html */
    public static void pointer(LexerlessGrammarBuilder b) {
        b.rule(REFERENCE_TYPE).is(RustPunctuator.AND, b.optional(LIFETIME,SPC),
                b.optional(RustKeyword.KW_MUT, SPC), TYPE_NO_BOUNDS);
    }

    /* https://doc.rust-lang.org/reference/paths.html */
    public static void lexicalpath(LexerlessGrammarBuilder b) {
        b.rule(SIMPLE_PATH).is(
                b.optional(RustPunctuator.PATHSEP),
                SIMPLE_PATH_SEGMENT,
                b.zeroOrMore(b.sequence(RustPunctuator.PATHSEP, SIMPLE_PATH_SEGMENT))
        );
        b.rule(SIMPLE_PATH_SEGMENT).is(b.firstOf(
                RustKeyword.KW_SUPER, RustKeyword.KW_SELFVALUE, b.regexp("^crate$"), b.regexp("^\\$crate$"), IDENTIFIER
        ));

        b.rule(PATH_IN_EXPRESSION).is(
                b.optional(RustPunctuator.PATHSEP),
                PATH_EXPR_SEGMENT,
                b.zeroOrMore(b.sequence(RustPunctuator.PATHSEP, PATH_EXPR_SEGMENT))
        );

        b.rule(PATH_EXPR_SEGMENT).is(
                PATH_IDENT_SEGMENT, b.optional(b.sequence(RustPunctuator.PATHSEP, GENERIC_ARGS))
        );
        b.rule(PATH_IDENT_SEGMENT).is(b.firstOf(
                RustKeyword.KW_SUPER, b.regexp("^[sS]elf$"), RustKeyword.KW_CRATE, b.regexp("^\\$crate$"), IDENTIFIER
        ));
        b.rule(GENERIC_ARGS).is(b.firstOf(
                b.sequence(RustPunctuator.LT, GENERIC_ARGS_TYPES, GENERIC_ARGS_BINDINGS, b.optional(RustPunctuator.COMMA), SPC, RustPunctuator.GT),
                b.sequence(RustPunctuator.LT, RustPunctuator.GT),
                b.sequence(RustPunctuator.LT, GENERIC_ARGS_LIFETIMES, GENERIC_ARGS_TYPES, GENERIC_ARGS_BINDINGS, b.optional(RustPunctuator.COMMA), RustPunctuator.GT),



                b.sequence(RustPunctuator.LT, GENERIC_ARGS_LIFETIMES, GENERIC_ARGS_TYPES, b.optional(RustPunctuator.COMMA), RustPunctuator.GT),
                b.sequence(RustPunctuator.LT, GENERIC_ARGS_LIFETIMES, GENERIC_ARGS_BINDINGS, b.optional(RustPunctuator.COMMA), RustPunctuator.GT),

                b.sequence(RustPunctuator.LT, GENERIC_ARGS_LIFETIMES, b.optional(RustPunctuator.COMMA), RustPunctuator.GT),
                b.sequence(RustPunctuator.LT, GENERIC_ARGS_BINDINGS, b.optional(RustPunctuator.COMMA), RustPunctuator.GT),
                b.sequence(RustPunctuator.LT, GENERIC_ARGS_TYPES, b.optional(RustPunctuator.COMMA), RustPunctuator.GT)
        ));
        b.rule(GENERIC_ARGS_LIFETIMES).is(
                LIFETIME, b.zeroOrMore(b.sequence(RustPunctuator.COMMA, LIFETIME))
        );
        b.rule(GENERIC_ARGS_TYPES).is(
                TYPE, b.zeroOrMore(b.sequence(RustPunctuator.COMMA, TYPE))
        );
        b.rule(GENERIC_ARGS_BINDINGS).is(
                GENERIC_ARGS_BINDING, b.zeroOrMore(b.sequence(SPC, RustPunctuator.COMMA, SPC, GENERIC_ARGS_BINDING))
        );
        b.rule(GENERIC_ARGS_BINDING).is(
                IDENTIFIER, SPC, RustPunctuator.EQ, SPC, TYPE
        );

        b.rule(QUALIFIED_PATH_IN_EXPRESSION).is(
                QUALIFIED_PATH_TYPE, b.oneOrMore(b.sequence(RustPunctuator.PATHSEP, PATH_EXPR_SEGMENT)));

        b.rule(QUALIFIED_PATH_TYPE).is(
                RustPunctuator.LT, TYPE, b.optional(RustKeyword.KW_AS, SPC, TYPE_PATH), RustPunctuator.GT
        );

        b.rule(QUALIFIED_PATH_IN_TYPE).is(QUALIFIED_PATH_TYPE, b.oneOrMore(
                b.sequence(RustPunctuator.PATHSEP, TYPE_PATH_SEGMENT)

        ));

        b.rule(TYPE_PATH_SEGMENT).is(
                PATH_IDENT_SEGMENT,
                b.optional(b.firstOf(
                        GENERIC_ARGS,
                        TYPE_PATH_FN,
                        b.sequence(RustPunctuator.PATHSEP, GENERIC_ARGS),
                        b.sequence(RustPunctuator.PATHSEP,TYPE_PATH_FN)))
        );
        b.rule(TYPE_PATH_FN).is(
                "(",
                b.optional(TYPE_PATH_FN_INPUTS),
                ")",
                b.optional(b.sequence(SPC, RustPunctuator.RARROW, SPC, TYPE))
        );
        b.rule(TYPE_PATH_FN_INPUTS).is(
                TYPE,
                b.zeroOrMore(b.sequence(RustPunctuator.COMMA, SPC, TYPE)),
                b.optional(RustPunctuator.COMMA)
        );
        b.rule(TYPE_PATH).is(
                //::? TypePathSegment (:: TypePathSegment)*
                //b.optional(RustPunctuator.PATHSEP), TYPE_PATH_SEGMENT, b.zeroOrMore(b.sequence(RustPunctuator.PATHSEP, TYPE_PATH_SEGMENT))
                b.optional(RustPunctuator.PATHSEP),
                TYPE_PATH_SEGMENT,
                b.zeroOrMore(RustPunctuator.PATHSEP, TYPE_PATH_SEGMENT)

        );


    }

    public static void lexicaltoken(LexerlessGrammarBuilder b) {


        b.rule(TOKEN).is(b.firstOf(LITERALS, IDENTIFIER_OR_KEYWORD,
                LIFETIMES, PUNCTUATION, DELIMITERS));

        b.rule(LIFETIME_OR_LABEL).is(
                "'", NON_KEYWORD_IDENTIFIER);

        identifiers(b);

        b.rule(LIFETIME_TOKEN).is(b.firstOf(
                b.sequence("'", IDENTIFIER_OR_KEYWORD),
                b.sequence("'", RustPunctuator.UNDERSCORE)
        ));
        b.rule(LIFETIMES).is(b.firstOf(LIFETIME_TOKEN, LIFETIME_OR_LABEL)); //not explicit in reference
        //LITERALS are  not explicitly listed like below
        b.rule(LITERALS).is(b.firstOf(CHAR_LITERAL, STRING_LITERAL,
                RAW_STRING_LITERAL, BYTE_LITERAL, BYTE_STRING_LITERAL, RAW_BYTE_STRING_LITERAL, FLOAT_LITERAL,
                INTEGER_LITERAL, BOOLEAN_LITERAL, LIFETIMES
        ));


        b.rule(DELIMITERS).is(b.firstOf("{", "}", "[", "]", "(", ")"));

        characters(b);
        bytes(b);
        integerliteral(b);
        floatliteral(b);
        b.rule(BOOLEAN_LITERAL).is(b.token(RustTokenType.BOOLEAN_LITERAL, b.firstOf("true", "false")));

    }

    private static void floatliteral(LexerlessGrammarBuilder b) {

        b.rule(FLOAT_LITERAL).is(b.token(RustTokenType.FLOAT_LITERAL,
                b.firstOf(
                        b.sequence(DEC_LITERAL, b.optional(b.sequence(".", DEC_LITERAL)), b.optional(FLOAT_EXPONENT), FLOAT_SUFFIX),
                        b.sequence(DEC_LITERAL, ".", DEC_LITERAL, b.optional(FLOAT_EXPONENT)),
                        b.sequence(DEC_LITERAL, FLOAT_EXPONENT),
                        b.sequence(DEC_LITERAL, ".")//(not immediately followed by ., _ or an identifier)
                )));
        b.rule(FLOAT_EXPONENT).is(b.regexp("[eE]+[+-]?[0-9][0-9_]*"));

        b.rule(FLOAT_SUFFIX).is(b.firstOf("f64", "f32"));
    }

    private static void bytes(LexerlessGrammarBuilder b) {

        b.rule(BYTE_LITERAL).is(b.token(RustTokenType.BYTE_LITERAL,
                b.firstOf(
                        b.regexp("^b\\'" + "[^\\'\\n\\r\\t\\\\].*" + "\\'"),
                        b.sequence("b'", BYTE_ESCAPE, "'")
                )));

        b.rule(ASCII_FOR_CHAR).is(b.regexp("[^\\'\\n\\r\\t\\\\].*"));
        b.rule(ASCII_FOR_STRING).is(b.regexp("[^\"\\r\\\\].*"));// except ", \ and IsolatedCR (lookahead? (?![m-o])[a-z])

        b.rule(BYTE_STRING_LITERAL).is(b.token(RustTokenType.BYTE_STRING_LITERAL,
                b.firstOf(
                        b.regexp("^b\"" + "[^\"\\r\\\\].*" + "\""),
                        b.sequence("b\"", BYTE_ESCAPE, "\"")
                )));


        b.rule(BYTE_ESCAPE).is(b.firstOf(b.sequence("\\x", HEX_DIGIT, HEX_DIGIT), "\\n", "\\r", "\\t", "\\", "\\0"));

        b.rule(RAW_BYTE_STRING_LITERAL).is(b.token(RustTokenType.RAW_BYTE_STRING_LITERAL, b.sequence("br", RAW_BYTE_STRING_CONTENT)));
        b.rule(RAW_BYTE_STRING_CONTENT).is(b.firstOf(
                b.regexp("^\"[\\x00-\\x7F]*\""),
                b.sequence(RustPunctuator.POUND, RAW_STRING_CONTENT, RustPunctuator.POUND)
        ));
        b.rule(ASCII).is(b.regexp("[\\x00-\\x7F]"));


    }


    private static void identifiers(LexerlessGrammarBuilder b) {
        b.rule(IDENTIFIER_OR_KEYWORD).is(b.firstOf(b.regexp("^" + IDFREGEXP1), b.regexp("^" + IDFREGEXP2)));


        b.rule(RAW_IDENTIFIER).is(b.firstOf(b.regexp("^r#" + IDFREGEXP1 + "(?<!r#(crate|self|super|Self))"), b.regexp("^r#" + IDFREGEXP2)));


        b.rule(NON_KEYWORD_IDENTIFIER).is(b.firstOf(
                b.regexp("^" + IDFREGEXP1 + exceptKeywords()),
                b.regexp("^" + IDFREGEXP2 + exceptKeywords())

        ));//Except a strict or reserved keyword

        b.rule(IDENTIFIER).is(b.token(RustTokenType.IDENTIFIER,
                b.firstOf(RAW_IDENTIFIER, NON_KEYWORD_IDENTIFIER))).skip();
    }

    private static String exceptKeywords() {
        StringBuilder sb = new StringBuilder("(?<!(");
        String[] values = RustKeyword.keywordValues();
        sb.append("^").append(values[0]).append("$");
        for (String kw : values) {
            sb.append("|^");
            sb.append(kw).append("$");
        }
        sb.append("))");

        return sb.toString();

    }

    private static void characters(LexerlessGrammarBuilder b) {

        b.rule(QUOTE_ESCAPE).is(b.firstOf("\\'", "\\\""));
        b.rule(ASCII_ESCAPE).is(b.firstOf(b.sequence("\\x", OCT_DIGIT, HEX_DIGIT),
                "\\n", "\\r", "\\t", "\\", "\0"));
        b.rule(UNICODE_ESCAPE).is("\\u{", b.oneOrMore(b.sequence(HEX_DIGIT, b.zeroOrMore(RustPunctuator.UNDERSCORE))), "}");
        b.rule(STRING_CONTINUE).is("\\\n");
        b.rule(RAW_STRING_LITERAL).is(b.token(RustTokenType.RAW_STRING_LITERAL,
                b.sequence("r", RAW_STRING_CONTENT)));
        b.rule(RAW_STRING_CONTENT).is(b.firstOf(
                b.sequence(b.regexp("^\"[^\\r\\n].*\""),SPC),
                b.sequence(RustPunctuator.POUND, RAW_STRING_CONTENT, RustPunctuator.POUND)));


    }

    /* https://doc.rust-lang.org/reference/tokens.html#integer-literals */
    private static void integerliteral(LexerlessGrammarBuilder b) {
        b.rule(INTEGER_LITERAL).is(b.token(RustTokenType.INTEGER_LITERAL,
                b.sequence(
                        b.firstOf(HEX_LITERAL, OCT_LITERAL, BIN_LITERAL, DEC_LITERAL),
                        b.optional(INTEGER_SUFFIX), SPC)));
        b.rule(DEC_LITERAL).is(DEC_DIGIT, b.zeroOrMore(b.firstOf(DEC_DIGIT, RustPunctuator.UNDERSCORE)));
        b.rule(TUPLE_INDEX).is(b.firstOf("0", b.sequence(b.oneOrMore(NON_ZERO_DEC_DIGIT), b.optional(DEC_DIGIT))));

        b.rule(BIN_LITERAL).is("0b", b.zeroOrMore(b.firstOf(BIN_DIGIT, RustPunctuator.UNDERSCORE)));
        b.rule(OCT_LITERAL).is("0o", b.zeroOrMore(b.firstOf(OCT_DIGIT, RustPunctuator.UNDERSCORE)));
        b.rule(HEX_LITERAL).is("0x", b.zeroOrMore(b.firstOf(HEX_DIGIT, RustPunctuator.UNDERSCORE)));

        b.rule(BIN_DIGIT).is(b.regexp("[0-1]"));
        b.rule(OCT_DIGIT).is(b.regexp("[0-7]"));
        b.rule(DEC_DIGIT).is(b.regexp("[0-9]"));
        b.rule(NON_ZERO_DEC_DIGIT).is(b.regexp("[1-9]"));
        b.rule(HEX_DIGIT).is(b.regexp("[0-9a-fA-F]"));
        b.rule(INTEGER_SUFFIX).is(b.firstOf("u8", "u16", "u32", "u64", "u128", "usize"
                , "i8", "i16", "i32", "i64", "i128", "isize"));

    }


}<|MERGE_RESOLUTION|>--- conflicted
+++ resolved
@@ -1179,17 +1179,8 @@
                         ENUMERATION_VARIANT_EXPRESSION,
                         CONTINUE_EXPRESSION,
                         BREAK_EXPRESSION))
-<<<<<<< HEAD
-<<<<<<< HEAD
                 ));
-=======
-
-                 ));
->>>>>>> expressions without structs
-=======
-
-                ));
->>>>>>> 3489fad6
+
 
         b.rule(EXPRESSION_WITHOUT_BLOCK).is(b.zeroOrMore(OUTER_ATTRIBUTE),
                 b.firstOf(
