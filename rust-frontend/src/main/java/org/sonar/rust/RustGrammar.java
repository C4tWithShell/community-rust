/**
 * Sonar Rust Plugin (Community)
 * Copyright (C) 2021 Eric Le Goff
 * http://github.com/elegoff/sonar-rust
 *
 * This program is free software; you can redistribute it and/or
 * modify it under the terms of the GNU Lesser General Public
 * License as published by the Free Software Foundation; either
 * version 3 of the License, or (at your option) any later version.
 *
 * This program is distributed in the hope that it will be useful,
 * but WITHOUT ANY WARRANTY; without even the implied warranty of
 * MERCHANTABILITY or FITNESS FOR A PARTICULAR PURPOSE.  See the GNU
 * Lesser General Public License for more details.
 *
 * You should have received a copy of the GNU Lesser General Public License
 * along with this program; if not, write to the Free Software Foundation,
 * Inc., 51 Franklin Street, Fifth Floor, Boston, MA  02110-1301, USA.
 */
package org.sonar.rust;

import com.sonar.sslr.api.GenericTokenType;
import org.apache.commons.lang.ArrayUtils;
import org.sonar.rust.api.RustKeyword;
import org.sonar.rust.api.RustPunctuator;
import org.sonar.rust.api.RustTokenType;
import org.sonar.sslr.grammar.GrammarRuleKey;
import org.sonar.sslr.grammar.LexerlessGrammarBuilder;

import java.util.Arrays;

public enum RustGrammar implements GrammarRuleKey {
    ABI,
    ADDITION_EXPRESSION,
    ADDITION_EXPRESSION_TERM,
    ANDEQ_EXPRESSION,
    ANY_TOKEN,
    ARITHMETIC_OR_LOGICAL_EXPRESSION,
    ARRAY_ELEMENTS,
    ARRAY_EXPRESSION,
    ARRAY_TYPE,
    ASCII,
    ASCII_ESCAPE,
    ASCII_FOR_CHAR,
    ASCII_FOR_STRING,
    ASSIGNMENT_EXPRESSION,
    ASSIGNMENT_EXPRESSION_TERM,
    ASYNC_BLOCK_EXPRESSION,
    AS_CLAUSE,
    ATTR,
    ATTR_INPUT,
    AWAIT_EXPRESSION,
    AWAIT_EXPRESSION_TERM,
    BARE_FUNCTION_RETURN_TYPE,
    BARE_FUNCTION_TYPE,
    BIN_DIGIT,
    BIN_LITERAL,
    BITAND_EXPRESSION,
    BITAND_EXPRESSION_TERM,
    BITOR_EXPRESSION,
    BITOR_EXPRESSION_TERM,
    BITXOR_EXPRESSION,
    BITXOR_EXPRESSION_TERM,
    BLOCK_COMMENT,
    BLOCK_COMMENT_OR_DOC,
    BLOCK_EXPRESSION,
    BOOLEAN_LITERAL,
    BORROW_EXPRESSION,
    BREAK_EXPRESSION,
    BYTE_ESCAPE,
    BYTE_LITERAL,
    BYTE_STRING_LITERAL,
    CALL_EXPRESSION,
    CALL_EXPRESSION_TERM,
    CALL_PARAMS,
    CARETEQ_EXPRESSION,
    CHAR_LITERAL,
    CLOSURE_EXPRESSION,
    CLOSURE_PARAM,
    CLOSURE_PARAMETERS,
    COMPARISON_EXPRESSION,
    COMPILATION_UNIT,
    COMPOUND_ASSIGNMENT_EXPRESSION,
    CONST_PARAM,
    CONSTANT_ITEM,
    CONTINUE_EXPRESSION,
    CRATE_REF,
    DEC_DIGIT,
    DEC_LITERAL,
    DELIMITERS,
    DELIM_TOKEN_TREE,
    DEREFERENCE_EXPRESSION,
    DIVISION_EXPRESSION,
    DIVISION_EXPRESSION_TERM,
    DOTTED_EXPRESSION,
    ENUMERATION,
    ENUMERATION_VARIANT_EXPRESSION,
    ENUM_EXPR_FIELD,
    ENUM_EXPR_FIELDLESS,
    ENUM_EXPR_FIELDS,
    ENUM_EXPR_STRUCT,
    ENUM_EXPR_TUPLE,
    ENUM_ITEMS,
    ENUM_ITEM,
    ENUM_ITEM_DISCRIMINANT,
    ENUM_ITEM_STRUCT,
    ENUM_ITEM_TUPLE,
    EOF,
    EQ_EXPRESSION,
    EQ_EXPRESSION_TERM,
    ERROR_PROPAGATION_EXPRESSION,
    ERROR_PROPAGATION_EXPRESSION_TERM,
    EXPRESSION,
    EXPRESSION_EXCEPT_STRUCT,
    EXPRESSION_STATEMENT,
    EXPRESSION_WITHOUT_BLOCK,
    EXPRESSION_WITHOUT_BLOCK_TERM,
    EXPRESSION_WITH_BLOCK,
    EXTERNAL_ITEM,
    EXTERN_BLOCK,
    EXTERN_CRATE,
    FLOAT_EXPONENT,
    FLOAT_LITERAL,
    FLOAT_SUFFIX,
    FOR_LIFETIMES,
    FUNCTION,
    FUNCTION_PARAM,
    FUNCTION_PARAM_PATTERN,
    FUNCTION_PARAMETERS,
    FUNCTION_PARAMETERS_MAYBE_NAMED_VARIADIC,
    FUNCTION_QUALIFIERS,
    FUNCTION_RETURN_TYPE,
    GE_EXPRESSION,
    GE_EXPRESSION_TERM,
    GENERIC_ARGS,
    GENERIC_ARGS_BINDING,
    GENERIC_ARGS_BINDINGS,
    GENERIC_ARGS_LIFETIMES,
    GENERIC_ARGS_TYPES,
    GENERIC_PARAMS,
    GENERIC_PARAM,
    GROUPED_EXPRESSION,
    GROUPED_PATTERN,
    GT_EXPRESSION,
    GT_EXPRESSION_TERM,
    HEX_DIGIT,
    HEX_LITERAL,
    IDENTIFIER,
    IDENTIFIER_OR_KEYWORD,
    IDENTIFIER_PATTERN,
    IF_EXPRESSION,
    IF_LET_EXPRESSION,
    IMPLEMENTATION,
    IMPL_TRAIT_TYPE,
    IMPL_TRAIT_TYPE_ONE_BOUND,
    INDEX_EXPRESSION,
    INDEX_EXPRESSION_TERM,
    INFERRED_TYPE,
    INFINITE_LOOP_EXPRESSION,
    INHERENT_IMPL,
    ASSOCIATED_ITEM,
    INNER_ATTRIBUTE,
    INNER_BLOCK_DOC,
    INNER_LINE_DOC,
    INTEGER_LITERAL,
    INTEGER_SUFFIX,
    ITEM,
    ITERATOR_LOOP_EXPRESSION,
    KEYWORD,
    LAZY_AND,
    LAZY_AND_TERM,
    LAZY_BOOLEAN_EXPRESSION,
    LAZY_OR,
    LAZY_OR_TERM,
    LET_STATEMENT,
    LE_EXPRESSION,
    LE_EXPRESSION_TERM,
    LIFETIME,
    LIFETIMES,
    LIFETIME_BOUNDS,
    LIFETIME_OR_LABEL,
    LIFETIME_PARAM,
    LIFETIME_PARAMS,
    LIFETIME_TOKEN,
    LIFETIME_WHERE_CLAUSE_ITEM,
    LINE_COMMENT,
    LITERALS,
    LITERAL_PATTERN,
    LITERAL_EXPRESSION,
    LOOP_EXPRESSION,
    LOOP_LABEL,
    LT_EXPRESSION,
    LT_EXPRESSION_TERM,
    MACRO_FRAG_SPEC,
    MACRO_INVOCATION,
    MACRO_INVOCATION_SEMI,
    MACRO_ITEM,
    MACRO_MATCH,
    MACRO_MATCHER,
    MACRO_REP_OP,
    MACRO_REP_SEP,
    MACRO_RULE,
    MACRO_RULES,
    MACRO_RULES_DEF,
    MACRO_RULES_DEFINITION,
    MACRO_TRANSCRIBER,
    MATCH_ARM,
    MATCH_ARMS,
    MATCH_ARM_GUARD,
    MATCH_ARM_PATTERNS,
    MATCH_EXPRESSION,
    MAYBE_NAMED_FUNCTION_PARAMETERS,
    MAYBE_NAMED_FUNCTION_PARAMETERS_VARIADIC,
    MAYBE_NAMED_PARAM, STRUCT_FIELDS,
    MINUSEQ_EXPRESSION,
    MODULE,
    MULTIPLICATION_EXPRESSION,
    MULTIPLICATION_EXPRESSION_TERM,
    NEGATION_EXPRESSION,
    NEQ_EXPRESSION,
    NEQ_EXPRESSION_TERM,
    NEVER_TYPE,
    NON_KEYWORD_IDENTIFIER,
    NON_ZERO_DEC_DIGIT,
    OBSOLETE_RANGE_PATTERN,
    OCT_DIGIT,
    OCT_LITERAL,
    OPERATOR_EXPRESSION,
    OREQ_EXPRESSION,
    OUTER_ATTRIBUTE,
    OUTER_BLOCK_DOC,
    OUTER_LINE_DOC,
    PARENTHESIZED_TYPE,
    PATH_EXPRESSION,
    PATH_EXPR_SEGMENT,
    PATH_IDENT_SEGMENT,
    PATH_IN_EXPRESSION,
    PATH_PATTERN,
    PATTERN,
    PERCENTEQ_EXPRESSION,
    PLUSEQ_EXPRESSION,
    PREDICATE_LOOP_EXPRESSION,
    PREDICATE_PATTERN_LOOP_EXPRESSION,
    PUNCTUATION,
    PUNCTUATION_EXCEPT_DOLLAR,
    PUNCTUATION_EXCEPT_SEMI,
    QUALIFIED_PATH_IN_EXPRESSION,
    QUALIFIED_PATH_IN_TYPE,
    QUALIFIED_PATH_TYPE,
    QUOTE_ESCAPE,
    RANGE_EXPR,
    RANGE_EXPRESSION,
    RANGE_EXPR_TERM,
    RANGE_FROM_EXPR,
    RANGE_FROM_EXPR_TERM,
    RANGE_FULL_EXPR,
    RANGE_INCLUSIVE_EXPR,
    RANGE_INCLUSIVE_EXPR_TERM,
    RANGE_PATTERN,
    RANGE_PATTERN_BOUND,
    RANGE_TO_EXPR,
    RANGE_TO_INCLUSIVE_EXPR,
    RAW_BYTE_STRING_CONTENT,
    RAW_BYTE_STRING_LITERAL,
    RAW_IDENTIFIER,
    RAW_POINTER_TYPE,
    RAW_STRING_CONTENT,
    RAW_STRING_LITERAL,
    REFERENCE_PATTERN,
    REFERENCE_TYPE,
    REMAINDER_EXPRESSION,
    REMAINDER_EXPRESSION_TERM,
    REST_PATTERN,
    RETURN_EXPRESSION,
    SELF_PARAM,
    SHLEQ_EXPRESSION,
    SHL_EXPRESSION,
    SHL_EXPRESSION_TERM,
    SHORTHAND_SELF,
    SHREQ_EXPRESSION,
    SHR_EXPRESSION,
    SHR_EXPRESSION_TERM,
    SIMPLE_PATH,
    SIMPLE_PATH_SEGMENT,
    SLASHEQ_EXPRESSION,
    SLICE_PATTERN,
    SLICE_TYPE,
    SPC,
    STAREQ_EXPRESSION,
    STATEMENT,
    STATEMENTS,
    STATIC_ITEM,
    STRING_CONTENT,
    STRING_CONTINUE,
    STRING_LITERAL,
    STRUCT,
    STRUCT_BASE,
    STRUCT_EXPRESSION,
    STRUCT_EXPR_FIELD,
    STRUCT_EXPR_FIELDS,
    STRUCT_EXPR_STRUCT,
    STRUCT_EXPR_TUPLE,
    STRUCT_EXPR_UNIT,
    STRUCT_FIELD,
    STRUCT_PATTERN,
    STRUCT_PATTERN_ELEMENTS,
    STRUCT_PATTERN_ETCETERA,
    STRUCT_PATTERN_FIELD,
    STRUCT_PATTERN_FIELDS,
    STRUCT_STRUCT,
    SUBTRACTION_EXPRESSION,
    SUBTRACTION_EXPRESSION_TERM,
    TOKEN,
    TOKEN_EXCEPT_DELIMITERS,
    TOKEN_MACRO,
    TOKEN_TREE,
    TRAIT,
    TRAIT_BOUND,
    TRAIT_IMPL,
    TRAIT_OBJECT_TYPE,
    TRAIT_OBJECT_TYPE_ONE_BOUND,
    TUPLE_ELEMENT,
    TUPLE_EXPRESSION,
    TUPLE_FIELD,
    TUPLE_FIELDS,
    TUPLE_INDEX,
    TUPLE_INDEXING_EXPRESSION,
    TUPLE_INDEXING_EXPRESSION_TERM,
    TUPLE_PATTERN,
    TUPLE_PATTERN_ITEMS,
    TUPLE_STRUCT,
    TUPLE_STRUCT_ITEMS,
    TUPLE_STRUCT_PATTERN,
    TUPLE_TYPE,
    TYPE,
    TYPED_SELF,
    TYPE_ALIAS,
    TYPE_BOUND_CLAUSE_ITEM,
    TYPE_CAST_EXPRESSION,
    TYPE_CAST_EXPRESSION_TERM,
    TYPE_NO_BOUNDS,
    TYPE_PARAM,
    TYPE_PARAMS,
    TYPE_PARAM_BOUND,
    TYPE_PARAM_BOUNDS,
    TYPE_PATH,
    TYPE_PATH_FN,
    TYPE_PATH_FN_INPUTS,
    TYPE_PATH_SEGMENT,
    UNICODE_ESCAPE,
    UNION,
    UNKNOWN_CHAR,
    UNSAFE_BLOCK_EXPRESSION,
    USE_DECLARATION,
    USE_TREE,
    VISIBILITY,
    VISIT_ITEM,
    WHERE_CLAUSE,
    WHERE_CLAUSE_ITEM,
    WILDCARD_PATTERN;

    private static final String IDFREGEXP1 = "[a-zA-Z][a-zA-Z0-9_]*";
    private static final String IDFREGEXP2 = "_[a-zA-Z0-9_]+";



    public static LexerlessGrammarBuilder create() {
        LexerlessGrammarBuilder b = LexerlessGrammarBuilder.create();




        b.rule(COMPILATION_UNIT).is(SPC, b.zeroOrMore(STATEMENT,SPC), EOF);

        punctuators(b);
        keywords(b);
        literals(b);
        lexical(b);
        types(b);
        attributes(b);
        expressions(b);
        items(b);
        macros(b);
        patterns(b);
        statement(b);

        b.setRootRule(COMPILATION_UNIT);

        return b;
    }

    private static Object inlineComment(LexerlessGrammarBuilder b) {
        return b.regexp("//[^\\n\\r]*+");
    }

    private static Object multilineComment(LexerlessGrammarBuilder b) {
        return b.regexp("/\\*[\\s\\S]*?\\*\\/");
    }

    private static void literals(LexerlessGrammarBuilder b) {
        b.rule(SPC).is(
                b.skippedTrivia(whitespace(b)),
                b.zeroOrMore(
                        b.commentTrivia(b.firstOf(inlineComment(b), multilineComment(b))),
                        b.skippedTrivia(whitespace(b))));


        b.rule(EOF).is(b.token(GenericTokenType.EOF, b.endOfInput())).skip();

        b.rule(UNKNOWN_CHAR).is(
                b.token(GenericTokenType.UNKNOWN_CHAR, b.regexp("(?s).")),
                SPC).skip();


        b.rule(CHAR_LITERAL).is(b.token(RustTokenType.CHARACTER_LITERAL,
                b.firstOf(b.regexp("^\\'[^\\\r\\n\\t\\'].*\\'"),
                        b.sequence("'", UNICODE_ESCAPE, "'"),
                        b.sequence("'", QUOTE_ESCAPE, "'"),
                        b.sequence("'", ASCII_ESCAPE, "'")))).skip();



        b.rule(STRING_CONTENT).is(b.regexp("(\\\\.|[^\\\\\"])++"));

        b.rule(STRING_LITERAL).is(b.token(RustTokenType.STRING_LITERAL,
                b.sequence(
                        "\"", b.zeroOrMore(b.firstOf(

                                QUOTE_ESCAPE
                                , ASCII_ESCAPE
                                , UNICODE_ESCAPE
                                , STRING_CONTINUE
                                , STRING_CONTENT
                        ), SPC),
                        "\""
                )));




        comments(b);
    }

    private static void comments(LexerlessGrammarBuilder b) {
        b.rule(LINE_COMMENT).is(b.commentTrivia(
                b.regexp("////[^!/\\n]*|//[^!/\\n]*")
        ));


        b.rule(BLOCK_COMMENT).is(b.commentTrivia(
                b.firstOf(
                        "/***/",
                        "/**/",
                        b.regexp("^\\/\\*.*\\*\\/")
                )
        ));


        b.rule(INNER_LINE_DOC).is(b.commentTrivia(b.regexp("(?!\\n\\r)//!.*")));
        b.rule(INNER_BLOCK_DOC).is(
                b.regexp("^\\/\\*!.*\\*\\/")
        );
        b.rule(OUTER_LINE_DOC).is(b.commentTrivia(b.regexp("///[^\\r\\n\\/]*")));
        b.rule(OUTER_BLOCK_DOC).is(b.regexp("^\\/\\*\\*[^\\r\\n\\*].*\\*\\/")
        );
        b.rule(BLOCK_COMMENT_OR_DOC).is(b.commentTrivia(
                b.firstOf(BLOCK_COMMENT, OUTER_BLOCK_DOC, INNER_BLOCK_DOC)
        ));
    }

    private static String[] getPunctuatorsExcept(String[] arr, String toRemove) {
        int newLength = arr.length;
        for (int i = 0; i < arr.length; i++) {
            if (arr[i].contains(toRemove)) {
                newLength--;
            }
        }
        String[] result = new String[newLength];
        int count = 0;
        for (int i = 0; i < arr.length; i++) {
            if (!arr[i].contains(toRemove)) {
                result[count] = arr[i];
                count++;
            }
        }
        return result;
    }

    private static void punctuators(LexerlessGrammarBuilder b) {
        for (RustPunctuator tokenType : RustPunctuator.values()) {
            b.rule(tokenType).is(tokenType.getValue());
        }
        String[] punctuators = RustPunctuator.punctuatorValues();

        String[] punctuatorsExceptDollar = RustGrammar.getPunctuatorsExcept(punctuators, "$");
        String[] punctuatorsExceptSemi = RustGrammar.getPunctuatorsExcept(punctuators, ";");

        Arrays.sort(punctuators);
        ArrayUtils.reverse(punctuators);
        b.rule(PUNCTUATION).is(
                b.firstOf(
                        punctuators[0],
                        punctuators[1],
                        ArrayUtils.subarray(punctuators, 2, punctuators.length)));
        Arrays.sort(punctuatorsExceptDollar);
        ArrayUtils.reverse(punctuatorsExceptDollar);
        Arrays.sort(punctuatorsExceptSemi);
        ArrayUtils.reverse(punctuatorsExceptSemi);
        b.rule(PUNCTUATION_EXCEPT_DOLLAR).is(
                b.firstOf(
                        punctuatorsExceptDollar[0],
                        punctuatorsExceptDollar[1],
                        ArrayUtils.subarray(punctuatorsExceptDollar, 2, punctuatorsExceptDollar.length)));
        b.rule(PUNCTUATION_EXCEPT_SEMI).is(
                b.firstOf(
                        punctuatorsExceptSemi[0],
                        punctuatorsExceptSemi[1],
                        ArrayUtils.subarray(punctuatorsExceptSemi, 2, punctuatorsExceptSemi.length)));
    }

    private static void keywords(LexerlessGrammarBuilder b) {
        for (RustKeyword tokenType : RustKeyword.values()) {
            b.rule(tokenType).is(tokenType.getValue(), SPC);
        }
        String[] keywords = RustKeyword.keywordValues();
        Arrays.sort(keywords);
        ArrayUtils.reverse(keywords);
        b.rule(KEYWORD).is(
                b.firstOf(
                        keywords[0],
                        keywords[1],
                        ArrayUtils.subarray(keywords, 2, keywords.length)));
    }

    private static Object whitespace(LexerlessGrammarBuilder b) {
        return b.skippedTrivia(b.regexp("[ \t\n\r]*+"));
    }


    /* recurring grammar pattern */
    private static Object seq(LexerlessGrammarBuilder b, GrammarRuleKey g, RustPunctuator sep) {
        return b.sequence(g, b.sequence(b.zeroOrMore(SPC, sep, SPC, g),
                b.optional(SPC, sep, SPC)));
    }

    private static void items(LexerlessGrammarBuilder b) {
        b.rule(ITEM).is(b.zeroOrMore(OUTER_ATTRIBUTE, SPC),
                b.firstOf(VISIT_ITEM, MACRO_ITEM));
        b.rule(VISIT_ITEM).is(b.optional(VISIBILITY), b.firstOf(
                MODULE,
                EXTERN_CRATE,
                USE_DECLARATION,
                FUNCTION,
                TYPE_ALIAS,
                STRUCT,
                ENUMERATION,
                UNION,
                CONSTANT_ITEM,
                STATIC_ITEM,
                TRAIT,
                IMPLEMENTATION,
                EXTERN_BLOCK
        ));
        b.rule(MACRO_ITEM).is(b.firstOf(MACRO_INVOCATION_SEMI, MACRO_RULES_DEFINITION));
        modules(b);
        externcrates(b);
        useItem(b);
        aliasItem(b);
        functionsItem(b);
        structsItem(b);
        enumerationsItem(b);
        unionsItem(b);
        constantsItem(b);
        staticItem(b);
        traitsItem(b);
        implItem(b);
        extblocksItem(b);
        genericItem(b);
        assocItem(b);
        visibilityItem(b);
    }

    /* https://doc.rust-lang.org/reference/items/traits.html */
    private static void traitsItem(LexerlessGrammarBuilder b) {
        b.rule(TRAIT).is(
                b.optional(RustKeyword.KW_UNSAFE, SPC),
                RustKeyword.KW_TRAIT, SPC, IDENTIFIER, SPC,
                b.optional(GENERIC_PARAMS, SPC),
                b.optional(RustPunctuator.COLON, b.optional(TYPE_PARAM_BOUNDS)),
                b.optional(WHERE_CLAUSE), "{", b.zeroOrMore(INNER_ATTRIBUTE, SPC),
                b.zeroOrMore(ASSOCIATED_ITEM, SPC), "}"
        );

    }

    /* https://doc.rust-lang.org/reference/items/enumerations.html */
    private static void enumerationsItem(LexerlessGrammarBuilder b) {
        b.rule(ENUMERATION).is(RustKeyword.KW_ENUM, SPC, IDENTIFIER, SPC,
                b.optional(GENERIC_PARAMS, SPC), b.optional(WHERE_CLAUSE, SPC), "{",
                SPC, ENUM_ITEMS, SPC, "}");
        b.rule(ENUM_ITEMS).is(seq(b, ENUM_ITEM, RustPunctuator.COMMA));
        b.rule(ENUM_ITEM).is(b.zeroOrMore(OUTER_ATTRIBUTE,SPC), b.optional(VISIBILITY,SPC),
                IDENTIFIER, SPC, b.optional(b.firstOf(ENUM_ITEM_TUPLE, ENUM_ITEM_STRUCT, ENUM_ITEM_DISCRIMINANT))
        );
        b.rule(ENUM_ITEM_TUPLE).is("(", SPC, b.optional(TUPLE_FIELDS), SPC, ")");
        b.rule(ENUM_ITEM_STRUCT).is("{", SPC, b.optional(STRUCT_FIELDS),SPC,  "}");
        b.rule(ENUM_ITEM_DISCRIMINANT).is(RustPunctuator.EQ,SPC, EXPRESSION);

    }

    /* https://doc.rust-lang.org/reference/items/type-aliases.html */
    private static void aliasItem(LexerlessGrammarBuilder b) {
        b.rule(TYPE_ALIAS).is(
                RustKeyword.KW_TYPE, SPC, IDENTIFIER, SPC, b.optional(GENERIC_PARAMS),
                b.optional(WHERE_CLAUSE),
                RustPunctuator.EQ, SPC, TYPE, SPC, ";"
        );
    }

    private static void useItem(LexerlessGrammarBuilder b) {
        b.rule(USE_DECLARATION).is("use", SPC, USE_TREE, ";");

        b.rule(USE_TREE).is(b.firstOf(
            b.sequence(b.optional(b.optional(SIMPLE_PATH), RustPunctuator.PATHSEP), RustPunctuator.STAR),
                b.sequence(b.optional(b.optional(SIMPLE_PATH), RustPunctuator.PATHSEP),
                "{", SPC, b.optional(seq(b, USE_TREE, RustPunctuator.COMMA )),SPC,  "}"
                        )  ,
                b.sequence(SIMPLE_PATH, b.optional(
                        RustKeyword.KW_AS, SPC, b.firstOf(IDENTIFIER, RustPunctuator.UNDERSCORE)
                ))
        ));

    }

    private static void functionsItem(LexerlessGrammarBuilder b) {
        b.rule(FUNCTION).is(
                FUNCTION_QUALIFIERS, SPC, RustKeyword.KW_FN, SPC, IDENTIFIER,
                b.optional(GENERIC_PARAMS, SPC), SPC,
                "(", SPC, b.optional(FUNCTION_PARAMETERS, SPC), SPC, ")",SPC,
                b.optional(SPC, FUNCTION_RETURN_TYPE, SPC), b.optional(WHERE_CLAUSE, SPC), SPC,
                b.firstOf(BLOCK_EXPRESSION, RustPunctuator.SEMI)
        );
        b.rule(FUNCTION_QUALIFIERS).is(
                b.optional(RustKeyword.KW_CONST, SPC),
                b.optional(RustKeyword.KW_ASYNC, SPC),
                b.optional(RustKeyword.KW_UNSAFE, SPC),


                b.optional(RustKeyword.KW_EXTERN, SPC, b.optional(ABI))
        );

        b.rule(ABI).is(b.firstOf(STRING_LITERAL, RAW_STRING_LITERAL));
        b.rule(FUNCTION_PARAMETERS).is(
                b.firstOf(b.sequence(SELF_PARAM, b.optional(RustPunctuator.COMMA), SPC, b.optional(seq(b,FUNCTION_PARAM, RustPunctuator.COMMA))),
                        seq(b,FUNCTION_PARAM, RustPunctuator.COMMA)

                                ));


        b.rule(FUNCTION_PARAM).is(
                b.zeroOrMore(OUTER_ATTRIBUTE),
                b.firstOf(FUNCTION_PARAM_PATTERN, RustPunctuator.DOTDOTDOT, TYPE));

        b.rule(FUNCTION_PARAM_PATTERN).is(PATTERN, SPC, RustPunctuator.COLON, SPC, b.firstOf(TYPE, RustPunctuator.DOTDOTDOT));

        b.rule(FUNCTION_RETURN_TYPE).is(RustPunctuator.RARROW, SPC, TYPE);

    }

    /* https://doc.rust-lang.org/reference/items/structs.html */
    private static void structsItem(LexerlessGrammarBuilder b) {
        b.rule(STRUCT).is(b.firstOf(STRUCT_STRUCT, TUPLE_STRUCT));
        b.rule(STRUCT_STRUCT).is(
                RustKeyword.KW_STRUCT, SPC, IDENTIFIER, SPC, b.optional(GENERIC_PARAMS, SPC),
                b.optional(WHERE_CLAUSE, SPC),
                b.firstOf(b.sequence("{", SPC, b.optional(STRUCT_FIELDS, SPC), "}"),
                        RustPunctuator.SEMI));
        b.rule(TUPLE_STRUCT).is(
                RustKeyword.KW_STRUCT, SPC, IDENTIFIER, SPC, b.optional(GENERIC_PARAMS,SPC), "(",
                b.optional(TUPLE_FIELDS,SPC), ")",SPC,
                b.optional(WHERE_CLAUSE, SPC), RustPunctuator.SEMI
        );
        b.rule(STRUCT_FIELDS).is(seq(b, STRUCT_FIELD, RustPunctuator.COMMA));
        b.rule(STRUCT_FIELD).is(
                b.zeroOrMore(OUTER_ATTRIBUTE),
                b.optional(VISIBILITY),
                IDENTIFIER, SPC, RustPunctuator.COLON, SPC, TYPE
        );
        b.rule(TUPLE_FIELDS).is(seq(b, TUPLE_FIELD, RustPunctuator.COMMA));
        b.rule(TUPLE_FIELD).is(
                b.zeroOrMore(OUTER_ATTRIBUTE),
                b.optional(VISIBILITY), TYPE
        );

    }

    /* https://doc.rust-lang.org/reference/items/unions.html */
    private static void unionsItem(LexerlessGrammarBuilder b) {
        b.rule(UNION).is(
                RustKeyword.KW_UNION, SPC, IDENTIFIER, SPC,
                b.optional(GENERIC_PARAMS, SPC),
                b.optional(WHERE_CLAUSE, SPC),
                "{", SPC, STRUCT_FIELDS, SPC, "}"
        );
    }

    /* https://doc.rust-lang.org/reference/items/constant-items.html */
    private static void constantsItem(LexerlessGrammarBuilder b) {
        b.rule(CONSTANT_ITEM).is(
                RustKeyword.KW_CONST, SPC, b.firstOf(IDENTIFIER, RustPunctuator.UNDERSCORE),
                RustPunctuator.COLON, SPC, TYPE,
                SPC, RustPunctuator.EQ, SPC, EXPRESSION, RustPunctuator.SEMI
        );

    }

    /* https://doc.rust-lang.org/reference/items/static-items.html */
    private static void staticItem(LexerlessGrammarBuilder b) {
        b.rule(STATIC_ITEM).is(
                RustKeyword.KW_STATIC, SPC, b.optional(RustKeyword.KW_MUT, SPC), IDENTIFIER,
                SPC, RustPunctuator.COLON, SPC, TYPE, SPC, b.optional(RustPunctuator.EQ, SPC,
                        EXPRESSION), RustPunctuator.SEMI
        );
    }

    /* https://doc.rust-lang.org/reference/items/implementations.html */
    private static void implItem(LexerlessGrammarBuilder b) {
        b.rule(IMPLEMENTATION).is(b.firstOf(INHERENT_IMPL, TRAIT_IMPL));
        b.rule(INHERENT_IMPL).is(
                RustKeyword.KW_IMPL, SPC, b.optional(GENERIC_PARAMS, SPC), TYPE, SPC,
                b.optional(WHERE_CLAUSE, SPC), "{", SPC,
                b.zeroOrMore(b.firstOf(INNER_ATTRIBUTE, OUTER_ATTRIBUTE), SPC),
                b.zeroOrMore(ASSOCIATED_ITEM,SPC),  "}"
        );



        b.rule(TRAIT_IMPL).is(
                b.optional(RustKeyword.KW_UNSAFE, SPC), RustKeyword.KW_IMPL, SPC, b.optional(GENERIC_PARAMS, SPC),
                b.optional(RustPunctuator.NOT), TYPE_PATH, SPC, RustKeyword.KW_FOR, SPC, TYPE,
                b.optional(WHERE_CLAUSE, SPC),  "{", SPC,
                b.zeroOrMore(b.firstOf(INNER_ATTRIBUTE, OUTER_ATTRIBUTE), SPC),
                b.zeroOrMore(ASSOCIATED_ITEM),SPC,  "}"
        );


    }

    /* https://doc.rust-lang.org/reference/items/external-blocks.html */
    private static void extblocksItem(LexerlessGrammarBuilder b) {
        b.rule(EXTERN_BLOCK).is( b.optional(RustKeyword.KW_UNSAFE),
                RustKeyword.KW_EXTERN, SPC, b.optional(ABI, SPC), "{", SPC,
                b.zeroOrMore(INNER_ATTRIBUTE, SPC),
                b.zeroOrMore(EXTERNAL_ITEM, SPC), "}"
        );
        b.rule(EXTERNAL_ITEM).is(
                b.zeroOrMore(OUTER_ATTRIBUTE, SPC), SPC,
                b.firstOf(MACRO_INVOCATION_SEMI,
                        b.sequence(
                                b.optional(VISIBILITY, SPC),
                                b.firstOf(STATIC_ITEM, FUNCTION)
                        )));
    }


    /* https://doc.rust-lang.org/reference/items/generics.html */
    private static void genericItem(LexerlessGrammarBuilder b) {


        b.rule(GENERIC_PARAMS).is(b.firstOf(
                b.sequence("<", SPC, seq(b, GENERIC_PARAM, RustPunctuator.COMMA), SPC, ">"),
                b.sequence("<", SPC, ">")

        ));

        b.rule(GENERIC_PARAM).is(b.zeroOrMore(OUTER_ATTRIBUTE, SPC), b.firstOf(LIFETIME_PARAM, CONST_PARAM, TYPE_PARAM)
                );


        b.rule(LIFETIME_PARAMS).is(
                b.zeroOrMore(LIFETIME_PARAM, RustPunctuator.COMMA, SPC), b.optional(LIFETIME_PARAM, SPC)
        );
        b.rule(LIFETIME_PARAM).is(
                b.optional(OUTER_ATTRIBUTE, SPC), LIFETIME_OR_LABEL, SPC, b.optional(RustPunctuator.COLON, LIFETIME_BOUNDS, SPC)
        );
        b.rule(TYPE_PARAMS).is(
                b.zeroOrMore(TYPE_PARAM, RustPunctuator.COMMA, SPC), b.optional(TYPE_PARAM, SPC)
        );
        b.rule(TYPE_PARAM).is(
                b.optional(OUTER_ATTRIBUTE, SPC), NON_KEYWORD_IDENTIFIER, SPC,
                b.optional(RustPunctuator.COLON, b.optional(TYPE_PARAM_BOUNDS), SPC),
                        b.optional(RustPunctuator.EQ, SPC, TYPE)
        );

        b.rule(CONST_PARAM).is(RustKeyword.KW_CONST, SPC, IDENTIFIER, SPC, RustPunctuator.COLON, SPC, TYPE);
        b.rule(WHERE_CLAUSE).is(
                RustKeyword.KW_WHERE, b.zeroOrMore(b.sequence(WHERE_CLAUSE_ITEM, RustPunctuator.COMMA)), b.optional(WHERE_CLAUSE_ITEM)
        );
        b.rule(WHERE_CLAUSE_ITEM).is(b.firstOf(
                LIFETIME_WHERE_CLAUSE_ITEM
                , TYPE_BOUND_CLAUSE_ITEM));
        b.rule(LIFETIME_WHERE_CLAUSE_ITEM).is(LIFETIME, SPC, RustPunctuator.COLON, SPC, LIFETIME_BOUNDS);
        b.rule(TYPE_BOUND_CLAUSE_ITEM).is(
                b.optional(FOR_LIFETIMES), TYPE, RustPunctuator.COLON, b.optional(TYPE_PARAM_BOUNDS)
        );

        b.rule(FOR_LIFETIMES).is(RustKeyword.KW_FOR, SPC, RustPunctuator.LT, LIFETIME_PARAMS, RustPunctuator.GT);


    }

    private static void assocItem(LexerlessGrammarBuilder b) {

        b.rule(ASSOCIATED_ITEM).is(
                b.zeroOrMore(OUTER_ATTRIBUTE, SPC),
                b.firstOf(MACRO_INVOCATION_SEMI,
                        b.sequence(b.optional(VISIBILITY, SPC), b.firstOf(
                                TYPE_ALIAS, CONSTANT_ITEM, FUNCTION
                        ))));

        b.rule(SELF_PARAM).is(b.zeroOrMore(OUTER_ATTRIBUTE, SPC), b.firstOf(
                TYPED_SELF, SHORTHAND_SELF
        ));


        b.rule(SHORTHAND_SELF).is(
                b.optional(b.firstOf(b.sequence(RustPunctuator.AND, LIFETIME, SPC), RustPunctuator.AND)),
                b.optional(RustKeyword.KW_MUT, SPC), RustKeyword.KW_SELFVALUE
        );


        b.rule(TYPED_SELF).is(b.optional(RustKeyword.KW_MUT, SPC), RustKeyword.KW_SELFVALUE, SPC,
                RustPunctuator.COLON, SPC, TYPE);

    }

    private static void visibilityItem(LexerlessGrammarBuilder b) {
        b.rule(VISIBILITY).is(b.firstOf(
                b.sequence(RustKeyword.KW_PUB, SPC, "(", SPC, RustKeyword.KW_CRATE, SPC, ")"),
                b.sequence(RustKeyword.KW_PUB, SPC, "(", SPC, RustKeyword.KW_SELFVALUE, SPC, ")"),
                b.sequence(RustKeyword.KW_PUB, SPC, "(", SPC, RustKeyword.KW_SUPER, SPC, ")"),
                b.sequence(RustKeyword.KW_PUB, SPC, "(", SPC, RustKeyword.KW_IN, SIMPLE_PATH, SPC, ")"),
                RustKeyword.KW_PUB

        ));
    }


    private static void externcrates(LexerlessGrammarBuilder b) {
        b.rule(EXTERN_CRATE).is(
                RustKeyword.KW_EXTERN, SPC, RustKeyword.KW_CRATE, SPC, CRATE_REF, b.optional(SPC, AS_CLAUSE), RustPunctuator.SEMI
        );
        b.rule(CRATE_REF).is(b.firstOf(RustKeyword.KW_SELFVALUE, IDENTIFIER));
        b.rule(AS_CLAUSE).is(RustKeyword.KW_AS, SPC, b.firstOf(RustPunctuator.UNDERSCORE, IDENTIFIER));

    }

    private static void modules(LexerlessGrammarBuilder b) {
        b.rule(MODULE).is(b.firstOf(
                b.sequence(RustKeyword.KW_MOD, SPC, IDENTIFIER, SPC, RustPunctuator.SEMI),
                b.sequence(RustKeyword.KW_MOD, SPC, IDENTIFIER, SPC, "{", SPC,
                        b.zeroOrMore(INNER_ATTRIBUTE, SPC),
                        b.zeroOrMore(ITEM, SPC), "}"
                )));

    }

    private static void lexical(LexerlessGrammarBuilder b) {
        //not explicit in reference


        lexicalpath(b);
        lexicaltoken(b);
    }

    /* https://doc.rust-lang.org/reference/macros.html */
    private static void macros(LexerlessGrammarBuilder b) {
        b.rule(MACRO_INVOCATION).is(
                SIMPLE_PATH, RustPunctuator.NOT, DELIM_TOKEN_TREE
        );

        b.rule(DELIM_TOKEN_TREE).is(b.firstOf(
                b.sequence("(", SPC, b.zeroOrMore(TOKEN_TREE,SPC), SPC, ")"),
                b.sequence("[", SPC, b.zeroOrMore(TOKEN_TREE,SPC), SPC, "]"),
                b.sequence("{", SPC, b.zeroOrMore(TOKEN_TREE,SPC), SPC, "}")));

        b.rule(TOKEN_EXCEPT_DELIMITERS).is(b.firstOf(
                IDENTIFIER_OR_KEYWORD, LITERALS, LIFETIMES, PUNCTUATION
        ));
        b.rule(TOKEN_TREE).is(
                b.firstOf(
                        TOKEN_EXCEPT_DELIMITERS,
                        DELIM_TOKEN_TREE
                ));
        b.rule(MACRO_INVOCATION_SEMI).is(b.firstOf(
                b.sequence(SIMPLE_PATH, RustPunctuator.NOT, "(", b.zeroOrMore(SPC, TOKEN_TREE,SPC), ");"),
                b.sequence(SIMPLE_PATH, RustPunctuator.NOT, "[", b.zeroOrMore(SPC, TOKEN_TREE,SPC), "];"),
                b.sequence(SIMPLE_PATH, RustPunctuator.NOT, "{", b.zeroOrMore(SPC, TOKEN_TREE,SPC), "}")
        ));
        macrosByExample(b);
    }

    /* https://doc.rust-lang.org/reference/macros-by-example.html */
    private static void macrosByExample(LexerlessGrammarBuilder b) {
        b.rule(MACRO_RULES_DEFINITION).is(
                "macro_rules!", SPC, IDENTIFIER, SPC, MACRO_RULES_DEF
        );
        b.rule(MACRO_RULES_DEF).is(b.firstOf(
                b.sequence("(", SPC, MACRO_RULES, SPC, ")", RustPunctuator.SEMI),
                b.sequence("[", SPC, MACRO_RULES, SPC, "]", RustPunctuator.SEMI),
                b.sequence("{", SPC, MACRO_RULES, SPC, "}")
        ));
        b.rule(MACRO_RULES).is(
                MACRO_RULE, b.zeroOrMore(b.sequence(RustPunctuator.COMMA, MACRO_RULE)), b.optional(RustPunctuator.COMMA)
        );
        b.rule(MACRO_RULE).is(MACRO_MATCHER, SPC, "=>", SPC, MACRO_TRANSCRIBER);
        b.rule(MACRO_MATCHER).is(b.firstOf(
                b.sequence("(", SPC, MACRO_MATCH, SPC, ")"),
                b.sequence("[", SPC, MACRO_MATCH, SPC, "]"),
                b.sequence("{", SPC, MACRO_MATCH, SPC, "}")
        ));


        b.rule(MACRO_MATCH).is(b.firstOf(

                b.sequence("$", IDENTIFIER, SPC, RustPunctuator.COLON, SPC, MACRO_FRAG_SPEC),

                b.sequence("$(", b.oneOrMore(MACRO_MATCH, SPC), b.firstOf(")+", ")*", ")?")),
                TOKEN_MACRO,
                MACRO_MATCHER
        ));

        b.rule(TOKEN_MACRO).is(b.firstOf(LITERALS, IDENTIFIER_OR_KEYWORD,
                LIFETIMES, PUNCTUATION_EXCEPT_DOLLAR));
        b.rule(MACRO_FRAG_SPEC).is(b.firstOf(
                "block", "expr", "ident", "item", "lifetime", "literal"
                , "meta", "path", "pat", "stmt", "tt", "ty", "vis"
        ));
        b.rule(MACRO_REP_SEP).is(TOKEN); //except $ and delimiters
        b.rule(MACRO_REP_OP).is(b.firstOf(RustPunctuator.STAR, RustPunctuator.PLUS, RustPunctuator.QUESTION));
        b.rule(MACRO_TRANSCRIBER).is(DELIM_TOKEN_TREE);


    }

    private static void patterns(LexerlessGrammarBuilder b) {
        b.rule(PATTERN).is(b.firstOf(
                RANGE_PATTERN,
                TUPLE_STRUCT_PATTERN,
                STRUCT_PATTERN,
                MACRO_INVOCATION,
                IDENTIFIER_PATTERN,
                WILDCARD_PATTERN,
                REST_PATTERN,
                OBSOLETE_RANGE_PATTERN,
                REFERENCE_PATTERN,
                TUPLE_PATTERN,
                GROUPED_PATTERN,
                SLICE_PATTERN,
                PATH_PATTERN,
                LITERAL_PATTERN
        ));
        b.rule(LITERAL_PATTERN).is(b.firstOf(
                BOOLEAN_LITERAL,
                CHAR_LITERAL,
                BYTE_LITERAL,
                STRING_LITERAL,
                RAW_STRING_LITERAL,
                BYTE_STRING_LITERAL,
                RAW_BYTE_STRING_LITERAL,
                b.sequence(b.optional("-"), INTEGER_LITERAL),
                b.sequence(b.optional("-"), FLOAT_LITERAL)
                )
        );
        b.rule(IDENTIFIER_PATTERN).is(
                b.optional("ref",SPC),
                b.optional(RustKeyword.KW_MUT,SPC),
                IDENTIFIER,SPC,
                b.optional(b.sequence("@",SPC, PATTERN))
        );
        b.rule(WILDCARD_PATTERN).is(RustPunctuator.UNDERSCORE);
        b.rule(REST_PATTERN).is(RustPunctuator.DOTDOT);

        b.rule(OBSOLETE_RANGE_PATTERN).is(b.sequence(RANGE_PATTERN_BOUND, RustPunctuator.DOTDOTDOT, RANGE_PATTERN_BOUND));
        b.rule(RANGE_PATTERN).is(b.sequence(RANGE_PATTERN_BOUND, RustPunctuator.DOTDOTEQ, RANGE_PATTERN_BOUND));
        b.rule(RANGE_PATTERN_BOUND).is(b.firstOf(
                CHAR_LITERAL, BYTE_LITERAL, b.sequence(b.optional("-"), INTEGER_LITERAL),
                b.sequence(b.optional("-"), FLOAT_LITERAL),
                PATH_IN_EXPRESSION, QUALIFIED_PATH_IN_EXPRESSION
        ));

        b.rule(REFERENCE_PATTERN).is(
                b.firstOf(RustPunctuator.AND, RustPunctuator.ANDAND),
                b.optional(RustKeyword.KW_MUT),
                PATTERN
        );
        b.rule(STRUCT_PATTERN).is(
                PATH_IN_EXPRESSION, "{", SPC, b.optional(STRUCT_PATTERN_ELEMENTS),SPC,  "}"
        );
        b.rule(STRUCT_PATTERN_ELEMENTS).is(b.firstOf(
                b.sequence(STRUCT_PATTERN_FIELDS,
                        b.optional(b.firstOf(
                                "'",
                                b.sequence(RustPunctuator.COMMA, STRUCT_PATTERN_ETCETERA)
                        ))), STRUCT_PATTERN_ETCETERA

        ));
        b.rule(STRUCT_PATTERN_FIELDS).is(
                STRUCT_PATTERN_FIELD, b.zeroOrMore(b.sequence(RustPunctuator.COMMA, STRUCT_PATTERN_FIELD))
        );
        b.rule(STRUCT_PATTERN_FIELD).is(
                b.zeroOrMore(OUTER_ATTRIBUTE), "(",
                b.firstOf(
                        b.sequence(TUPLE_INDEX, RustPunctuator.COLON, PATTERN),
                        b.sequence(IDENTIFIER, RustPunctuator.COLON, PATTERN),
                        b.sequence(b.optional(RustKeyword.KW_REF), SPC, b.optional(RustKeyword.KW_MUT),SPC,  IDENTIFIER)
                ), ")");
        b.rule(STRUCT_PATTERN_ETCETERA).is(b.zeroOrMore(OUTER_ATTRIBUTE), "..");

        b.rule(TUPLE_STRUCT_PATTERN).is(
                PATH_IN_EXPRESSION, "(", b.optional(TUPLE_STRUCT_ITEMS), ")"
        );
        b.rule(TUPLE_STRUCT_ITEMS).is(seq(b, PATTERN, RustPunctuator.COMMA));

        b.rule(TUPLE_PATTERN).is("(", b.optional(TUPLE_PATTERN_ITEMS), ")");


        b.rule(TUPLE_PATTERN_ITEMS).is(b.firstOf(
                seq(b, PATTERN, RustPunctuator.COMMA),
                b.sequence(PATTERN, SPC, RustPunctuator.COMMA, SPC),
                REST_PATTERN

        ));

        b.rule(GROUPED_PATTERN).is("(", SPC,PATTERN,SPC,  ")");
        b.rule(SLICE_PATTERN).is("[", SPC,PATTERN,SPC,
                b.zeroOrMore(b.sequence(RustPunctuator.COMMA, SPC, PATTERN)), b.optional(RustPunctuator.COMMA), SPC, "]"
        );
        b.rule(PATH_PATTERN).is(b.firstOf(PATH_IN_EXPRESSION, QUALIFIED_PATH_IN_EXPRESSION));
    }

    private static void types(LexerlessGrammarBuilder b) {
        //1
        type(b);
        //5
        tupletype(b);
        //13
        pointer(b);
        //14
        functionpointer(b);
        //15
        trait(b);


    }

    /* https://doc.rust-lang.org/reference/types/function-pointer.html */
    private static void functionpointer(LexerlessGrammarBuilder b) {
        b.rule(BARE_FUNCTION_TYPE).is(
                b.optional(FOR_LIFETIMES), FUNCTION_QUALIFIERS, RustKeyword.KW_FN,
                "(", b.optional(FUNCTION_PARAMETERS_MAYBE_NAMED_VARIADIC), ")",
                b.optional(BARE_FUNCTION_RETURN_TYPE)
        );
        b.rule(BARE_FUNCTION_RETURN_TYPE).is("->", TYPE_NO_BOUNDS);
        b.rule(FUNCTION_PARAMETERS_MAYBE_NAMED_VARIADIC).is(b.firstOf(
                MAYBE_NAMED_FUNCTION_PARAMETERS, MAYBE_NAMED_FUNCTION_PARAMETERS_VARIADIC
        ));
        b.rule(MAYBE_NAMED_FUNCTION_PARAMETERS).is(seq(b, MAYBE_NAMED_PARAM, RustPunctuator.COMMA));
        b.rule(MAYBE_NAMED_PARAM).is(
                b.zeroOrMore(OUTER_ATTRIBUTE),
                b.optional(b.sequence(
                        b.firstOf(IDENTIFIER, RustPunctuator.UNDERSCORE), RustPunctuator.COLON
                )), TYPE
        );
        b.rule(MAYBE_NAMED_FUNCTION_PARAMETERS_VARIADIC).is(
                b.zeroOrMore(b.sequence(MAYBE_NAMED_PARAM, RustPunctuator.COMMA)),
                MAYBE_NAMED_PARAM, RustPunctuator.COMMA, b.zeroOrMore(OUTER_ATTRIBUTE), "..."
        );


    }

    public static void statement(LexerlessGrammarBuilder b) {
        b.rule(STATEMENT).is(b.firstOf(
                RustPunctuator.SEMI,
                ITEM,
                LET_STATEMENT,
                EXPRESSION_STATEMENT,
                MACRO_INVOCATION_SEMI
        ));
        b.rule(LET_STATEMENT).is(
                b.zeroOrMore(OUTER_ATTRIBUTE, SPC),
                RustKeyword.KW_LET, SPC, PATTERN, SPC,
                b.optional(RustPunctuator.COLON, SPC, TYPE, SPC),
                b.optional(RustPunctuator.EQ, SPC, EXPRESSION, SPC),
                RustPunctuator.SEMI);

        b.rule(EXPRESSION_STATEMENT).is(b.firstOf(
                b.sequence(EXPRESSION_WITHOUT_BLOCK, SPC, RustPunctuator.SEMI),
                b.sequence(EXPRESSION_WITH_BLOCK, b.optional(SPC, RustPunctuator.SEMI))

        ));


        b.rule(ANY_TOKEN).is(
                b.firstOf(
                        DELIMITERS,
                        LITERAL_EXPRESSION,
                        IDENTIFIER,
                        PUNCTUATION_EXCEPT_SEMI,
                        LIFETIME_TOKEN
                ));
    }

    /* https://doc.rust-lang.org/reference/expressions.html */
    public static void expressions(LexerlessGrammarBuilder b) {
        literal(b);
        path(b);
        block(b);
        operator(b);
        grouped(b);
        array(b);
        tuple(b);
        struct(b);
        enums(b);
        call(b);
        closure(b);
        loops(b);
        range(b);
        ifExpr(b);
        match(b);
        returnExpr(b);
        await(b);

        b.rule(EXPRESSION).is(b.firstOf(
                EXPRESSION_WITH_BLOCK,
                EXPRESSION_WITHOUT_BLOCK
                ));

<<<<<<< HEAD
        b.rule(EXPRESSION_EXCEPT_STRUCT).is(b.firstOf(EXPRESSION_WITH_BLOCK,
=======
        b.rule(EXPRESSION_EXCEPT_STRUCT).is(b.firstOf(
                EXPRESSION_WITH_BLOCK,
>>>>>>> 285e0e4c
                b.sequence(
                b.zeroOrMore(OUTER_ATTRIBUTE),
                b.firstOf(
                        CLOSURE_EXPRESSION,
                        RANGE_EXPRESSION,
                        OPERATOR_EXPRESSION,
                        DOTTED_EXPRESSION,
                        INDEX_EXPRESSION,
                        CALL_EXPRESSION,
                        MACRO_INVOCATION,
                        RETURN_EXPRESSION,
                        LITERAL_EXPRESSION,
                        PATH_EXPRESSION,
                        GROUPED_EXPRESSION,
                        ARRAY_EXPRESSION,
                        AWAIT_EXPRESSION,
                        TUPLE_EXPRESSION,
                        TUPLE_INDEXING_EXPRESSION,
                        ENUMERATION_VARIANT_EXPRESSION,
                        CONTINUE_EXPRESSION,
                        BREAK_EXPRESSION))
<<<<<<< HEAD
                ));
=======

                 ));
>>>>>>> 285e0e4c

        b.rule(EXPRESSION_WITHOUT_BLOCK).is(b.zeroOrMore(OUTER_ATTRIBUTE),
                b.firstOf(
                        CLOSURE_EXPRESSION,
                        RANGE_EXPRESSION,
                        OPERATOR_EXPRESSION,
                        DOTTED_EXPRESSION,
                        INDEX_EXPRESSION,
                        CALL_EXPRESSION,
                        MACRO_INVOCATION,
                        RETURN_EXPRESSION,
                        LITERAL_EXPRESSION,
                        STRUCT_EXPRESSION,
                        PATH_EXPRESSION,
                        GROUPED_EXPRESSION,
                        ARRAY_EXPRESSION,
                        AWAIT_EXPRESSION,
                        TUPLE_EXPRESSION,
                        TUPLE_INDEXING_EXPRESSION,
                        ENUMERATION_VARIANT_EXPRESSION,
                        CONTINUE_EXPRESSION,
                        BREAK_EXPRESSION
                ));

        b.rule(DOTTED_EXPRESSION).is( b.firstOf(
                INDEX_EXPRESSION,
                TUPLE_INDEXING_EXPRESSION,
                CALL_EXPRESSION,
                PATH_EXPRESSION,
                GROUPED_EXPRESSION,
                LITERALS,
                IDENTIFIER
        ),EXPRESSION_WITHOUT_BLOCK_TERM);

        b.rule(EXPRESSION_WITHOUT_BLOCK_TERM).is(
                SPC, RustPunctuator.DOT,
                b.firstOf(
                b.sequence(PATH_EXPR_SEGMENT,SPC, "(", SPC,b.optional(CALL_PARAMS,SPC), ")"),//aka METHOD_CALL_EXPRESSION
                IDENTIFIER //aka FIELD_EXPRESSION
                ) ,
               b.zeroOrMore(EXPRESSION_WITHOUT_BLOCK_TERM));

        b.rule(EXPRESSION_WITH_BLOCK).is(b.zeroOrMore(OUTER_ATTRIBUTE),
                b.firstOf(
                        BLOCK_EXPRESSION,
                        MATCH_EXPRESSION,
                        ASYNC_BLOCK_EXPRESSION,
                        UNSAFE_BLOCK_EXPRESSION,
                        LOOP_EXPRESSION,
                        IF_EXPRESSION,
                        IF_LET_EXPRESSION
                ));

    }

    private static void await(LexerlessGrammarBuilder b) {
        b.rule(AWAIT_EXPRESSION).is(b.firstOf(CALL_EXPRESSION, IDENTIFIER ), AWAIT_EXPRESSION_TERM);
        b.rule(AWAIT_EXPRESSION_TERM).is(RustPunctuator.DOT, "await", b.zeroOrMore(AWAIT_EXPRESSION_TERM));
    }

    private static void returnExpr(LexerlessGrammarBuilder b) {
        b.rule(RETURN_EXPRESSION).is("return", SPC, b.optional(EXPRESSION));
    }

    //https://doc.rust-lang.org/reference/expressions/match-expr.html
    private static void match(LexerlessGrammarBuilder b) {
        b.rule(MATCH_EXPRESSION).is(
                RustKeyword.KW_MATCH, SPC,EXPRESSION_EXCEPT_STRUCT, //except struct expressions !!
                SPC,"{",SPC,
                b.zeroOrMore(INNER_ATTRIBUTE,SPC),
                b.optional(MATCH_ARMS,SPC),
                "}"
        );


        b.rule(MATCH_ARMS).is(
                b.oneOrMore(MATCH_ARM,SPC, RustPunctuator.FATARROW,SPC,
                        EXPRESSION,SPC, b.optional(RustPunctuator.COMMA,SPC )))
        ;


        b.rule(MATCH_ARM).is(
                b.zeroOrMore(OUTER_ATTRIBUTE,SPC),
                MATCH_ARM_PATTERNS,
                b.optional(MATCH_ARM_GUARD)
        );
        b.rule(MATCH_ARM_PATTERNS).is(
                b.optional(RustPunctuator.OR, SPC),
                PATTERN,SPC,
                b.zeroOrMore(b.sequence(RustPunctuator.OR, SPC, PATTERN, SPC))
        );
        b.rule(MATCH_ARM_GUARD).is(RustKeyword.KW_IF, SPC, EXPRESSION);

    }

    private static void ifExpr(LexerlessGrammarBuilder b) {
        b.rule(IF_EXPRESSION).is(
                RustKeyword.KW_IF, SPC, EXPRESSION_EXCEPT_STRUCT,SPC, BLOCK_EXPRESSION,SPC,
                b.optional(

                        RustKeyword.KW_ELSE, SPC, b.firstOf(BLOCK_EXPRESSION, IF_EXPRESSION, IF_LET_EXPRESSION)
                )
        );
        b.rule(IF_LET_EXPRESSION).is(
                RustKeyword.KW_IF,SPC, RustKeyword.KW_LET, SPC, MATCH_ARM_PATTERNS, SPC , RustPunctuator.EQ, SPC, EXPRESSION_EXCEPT_STRUCT, //except struct or lazy boolean operator expression
                SPC, BLOCK_EXPRESSION, SPC,
                b.optional(RustKeyword.KW_ELSE, SPC, b.firstOf(BLOCK_EXPRESSION, IF_EXPRESSION, IF_LET_EXPRESSION)
                )
        );
    }

    private static void range(LexerlessGrammarBuilder b) {

        b.rule(RANGE_EXPRESSION).is(b.firstOf(
                RANGE_INCLUSIVE_EXPR,
                RANGE_TO_INCLUSIVE_EXPR,
                RANGE_EXPR,
                RANGE_FROM_EXPR,
                RANGE_TO_EXPR,
                RANGE_FULL_EXPR

        ));

        b.rule(RANGE_EXPR).is(b.firstOf(DEC_LITERAL, IDENTIFIER),RANGE_EXPR_TERM);
        b.rule(RANGE_EXPR_TERM).is(b.sequence(RustPunctuator.DOTDOT, EXPRESSION, b.zeroOrMore(RANGE_EXPR_TERM)));
        b.rule(RANGE_FROM_EXPR).is(b.firstOf(DEC_LITERAL, IDENTIFIER), RANGE_FROM_EXPR_TERM);
        b.rule(RANGE_FROM_EXPR_TERM).is(RustPunctuator.DOTDOT, b.zeroOrMore(RANGE_FROM_EXPR_TERM));


        b.rule(RANGE_TO_EXPR).is(RustPunctuator.DOTDOT, EXPRESSION);
        b.rule(RANGE_FULL_EXPR).is(RustPunctuator.DOTDOT);

        b.rule(RANGE_INCLUSIVE_EXPR).is(b.firstOf(DEC_LITERAL, IDENTIFIER), RANGE_INCLUSIVE_EXPR_TERM);
        b.rule(RANGE_INCLUSIVE_EXPR_TERM).is(RustPunctuator.DOTDOTEQ, EXPRESSION, b.zeroOrMore(RANGE_INCLUSIVE_EXPR_TERM));


        b.rule(RANGE_TO_INCLUSIVE_EXPR).is(RustPunctuator.DOTDOTEQ, EXPRESSION);
    }

    private static void loops(LexerlessGrammarBuilder b) {
        b.rule(LOOP_EXPRESSION).is(b.optional(LOOP_LABEL),
                b.firstOf(
                        INFINITE_LOOP_EXPRESSION,
                        PREDICATE_LOOP_EXPRESSION,
                        PREDICATE_PATTERN_LOOP_EXPRESSION,
                        ITERATOR_LOOP_EXPRESSION)
        );
        b.rule(INFINITE_LOOP_EXPRESSION).is(
                RustKeyword.KW_LOOP, SPC, BLOCK_EXPRESSION);
        b.rule(PREDICATE_LOOP_EXPRESSION).is(
                RustKeyword.KW_WHILE, SPC, EXPRESSION_EXCEPT_STRUCT, //except struct expression
                BLOCK_EXPRESSION
        );
        b.rule(PREDICATE_PATTERN_LOOP_EXPRESSION).is(
                RustKeyword.KW_WHILE, SPC, RustKeyword.KW_LET, SPC, MATCH_ARM_PATTERNS, SPC, RustPunctuator.EQ,
                SPC, EXPRESSION, //except struct expression
                SPC, BLOCK_EXPRESSION
        );
        b.rule(ITERATOR_LOOP_EXPRESSION).is(
                RustKeyword.KW_FOR, SPC, PATTERN,SPC,  RustKeyword.KW_IN, SPC, EXPRESSION_EXCEPT_STRUCT, //except struct expression
                SPC, BLOCK_EXPRESSION
        );
        b.rule(LOOP_LABEL).is(LIFETIME_OR_LABEL, SPC, RustPunctuator.COLON);
        b.rule(BREAK_EXPRESSION).is(RustKeyword.KW_BREAK, SPC, b.optional(LIFETIME_OR_LABEL, SPC), b.optional(EXPRESSION, SPC));
        b.rule(CONTINUE_EXPRESSION).is(
                RustKeyword.KW_CONTINUE, b.optional(SPC, LIFETIME_OR_LABEL));


    }





    private static void call(LexerlessGrammarBuilder b) {

        b.rule(CALL_EXPRESSION).is(b.firstOf(
                EXPRESSION_WITH_BLOCK,
                GROUPED_EXPRESSION,
                PATH_EXPRESSION,
                IDENTIFIER), CALL_EXPRESSION_TERM);

        b.rule(CALL_EXPRESSION_TERM).is(
                "(", SPC,b.optional(CALL_PARAMS), SPC, ")", b.zeroOrMore(SPC, CALL_EXPRESSION_TERM)
        );


        b.rule(CALL_PARAMS).is(seq(b, EXPRESSION, RustPunctuator.COMMA));


    }

    /* https://doc.rust-lang.org/reference/expressions/enum-variant-expr.html */
    private static void enums(LexerlessGrammarBuilder b) {
        b.rule(ENUMERATION_VARIANT_EXPRESSION).is(b.firstOf(
                ENUM_EXPR_STRUCT,
                ENUM_EXPR_TUPLE,
                ENUM_EXPR_FIELDLESS
        ));
        b.rule(ENUM_EXPR_STRUCT).is(PATH_IN_EXPRESSION, SPC,"{",SPC,
                b.optional(ENUM_EXPR_FIELDS,SPC), "}"
        );
        b.rule(ENUM_EXPR_FIELDS).is(
                ENUM_EXPR_FIELD,SPC,
                b.zeroOrMore(b.sequence(RustPunctuator.COMMA, SPC, ENUM_EXPR_FIELDS), b.optional(RustPunctuator.COMMA, SPC))
        );
        b.rule(ENUM_EXPR_FIELD).is(b.firstOf(
                b.sequence(b.firstOf(IDENTIFIER, TUPLE_INDEX), SPC,
                        RustPunctuator.COLON, SPC, EXPRESSION),
                IDENTIFIER
        ));
        b.rule(ENUM_EXPR_TUPLE).is(
                PATH_IN_EXPRESSION, SPC, "(",SPC,
                b.optional(b.sequence(
                        EXPRESSION,SPC,
                        b.zeroOrMore(b.sequence(RustPunctuator.COMMA,SPC, EXPRESSION)),
                        b.optional(RustPunctuator.COMMA,SPC)
                )), ")"
        );
        b.rule(ENUM_EXPR_FIELDLESS).is(PATH_IN_EXPRESSION);
    }

    private static void tuple(LexerlessGrammarBuilder b) {
        b.rule(TUPLE_EXPRESSION).is("(", SPC,b.zeroOrMore(INNER_ATTRIBUTE,SPC),
                b.optional(TUPLE_ELEMENT),SPC,
                ")");

        b.rule(TUPLE_ELEMENT).is(b.oneOrMore(b.sequence(EXPRESSION, SPC, RustPunctuator.COMMA, SPC)), b.optional(EXPRESSION,SPC));

        b.rule(TUPLE_INDEXING_EXPRESSION).is(b.firstOf(LITERALS, IDENTIFIER), TUPLE_INDEXING_EXPRESSION_TERM);
        b.rule(TUPLE_INDEXING_EXPRESSION_TERM).is(RustPunctuator.DOT, TUPLE_INDEX, b.zeroOrMore(SPC, TUPLE_INDEXING_EXPRESSION_TERM));


    }

    private static void array(LexerlessGrammarBuilder b) {
        b.rule(ARRAY_EXPRESSION).is("[", b.zeroOrMore(INNER_ATTRIBUTE),
                b.optional(ARRAY_ELEMENTS),
                "]");

        b.rule(ARRAY_ELEMENTS).is(b.firstOf(
                b.sequence(SPC, EXPRESSION, RustPunctuator.SEMI, SPC, EXPRESSION),
                b.sequence(SPC, EXPRESSION, SPC, b.zeroOrMore(RustPunctuator.COMMA, SPC, EXPRESSION), b.optional(RustPunctuator.COMMA, SPC))


        ));


        b.rule(INDEX_EXPRESSION).is(b.firstOf(
                b.sequence(IDENTIFIER, INDEX_EXPRESSION_TERM),
                b.sequence(ARRAY_EXPRESSION, INDEX_EXPRESSION_TERM),
                b.sequence(BORROW_EXPRESSION, INDEX_EXPRESSION_TERM),
                b.sequence(EXPRESSION_WITH_BLOCK, INDEX_EXPRESSION_TERM)));

        b.rule(INDEX_EXPRESSION_TERM).is("[", EXPRESSION, "]", b.zeroOrMore(SPC, INDEX_EXPRESSION_TERM));
    }

    private static void grouped(LexerlessGrammarBuilder b) {
        b.rule(GROUPED_EXPRESSION).is("(", SPC,b.zeroOrMore(INNER_ATTRIBUTE, SPC),  EXPRESSION
                , SPC, ")");
    }

    private static void operator(LexerlessGrammarBuilder b) {
        // https://doc.rust-lang.org/reference/expressions/operator-expr.html
        b.rule(OPERATOR_EXPRESSION).is(b.firstOf(
                BORROW_EXPRESSION,
                LAZY_BOOLEAN_EXPRESSION,
                COMPARISON_EXPRESSION,
                DEREFERENCE_EXPRESSION,
                ERROR_PROPAGATION_EXPRESSION,
                NEGATION_EXPRESSION,
                ARITHMETIC_OR_LOGICAL_EXPRESSION,
                TYPE_CAST_EXPRESSION,
                ASSIGNMENT_EXPRESSION,
                COMPOUND_ASSIGNMENT_EXPRESSION
        ));


        b.rule(BORROW_EXPRESSION).is(b.firstOf(
                b.sequence(b.firstOf(RustPunctuator.AND, RustPunctuator.ANDAND), SPC, RustKeyword.KW_MUT, SPC, EXPRESSION),
                b.sequence(b.firstOf(RustPunctuator.AND, RustPunctuator.ANDAND), SPC, EXPRESSION)
        ));
        b.rule(DEREFERENCE_EXPRESSION).is(RustPunctuator.STAR, b.firstOf(b.sequence(b.zeroOrMore(OUTER_ATTRIBUTE),
                b.firstOf(
                        RANGE_EXPRESSION,
                        //OPERATOR_EXPRESSION,
                        DOTTED_EXPRESSION,
                        CALL_EXPRESSION,
                        MACRO_INVOCATION,
                        LITERAL_EXPRESSION,
                        STRUCT_EXPRESSION,
                        PATH_EXPRESSION,
                        GROUPED_EXPRESSION,
                        ARRAY_EXPRESSION,
                        AWAIT_EXPRESSION,
                        INDEX_EXPRESSION,
                        TUPLE_EXPRESSION,
                        TUPLE_INDEXING_EXPRESSION,
                        ENUMERATION_VARIANT_EXPRESSION,
                        CLOSURE_EXPRESSION
                        //,CONTINUE_EXPRESSION,
                        //BREAK_EXPRESSION,
                        //RETURN_EXPRESSION
                )), EXPRESSION_WITH_BLOCK));
        b.rule(ERROR_PROPAGATION_EXPRESSION)
                .is(b.firstOf(

                CALL_EXPRESSION,
                DOTTED_EXPRESSION, EXPRESSION_WITH_BLOCK,PATH_EXPRESSION,

                GROUPED_EXPRESSION,
                ARRAY_EXPRESSION,
                AWAIT_EXPRESSION,

                INDEX_EXPRESSION,
                TUPLE_EXPRESSION,
                TUPLE_INDEXING_EXPRESSION,
                STRUCT_EXPRESSION,
                ENUMERATION_VARIANT_EXPRESSION,

                CLOSURE_EXPRESSION,
                CONTINUE_EXPRESSION,
                BREAK_EXPRESSION,
                RANGE_EXPRESSION,
                RETURN_EXPRESSION,
                MACRO_INVOCATION,

                LITERALS,
                IDENTIFIER

                ), ERROR_PROPAGATION_EXPRESSION_TERM);



        b.rule(ERROR_PROPAGATION_EXPRESSION_TERM).is(SPC, RustPunctuator.QUESTION, b.optional(ERROR_PROPAGATION_EXPRESSION_TERM));

        b.rule(NEGATION_EXPRESSION).is(b.firstOf(
                b.sequence("-", EXPRESSION), b.sequence(RustPunctuator.NOT, EXPRESSION)
        ));

        b.rule(ARITHMETIC_OR_LOGICAL_EXPRESSION).is(b.firstOf(
                 SHL_EXPRESSION,
                 ADDITION_EXPRESSION,
                 SUBTRACTION_EXPRESSION,
                 MULTIPLICATION_EXPRESSION,
                 DIVISION_EXPRESSION,
                 REMAINDER_EXPRESSION,
                 BITAND_EXPRESSION,
                 BITOR_EXPRESSION,
                 BITXOR_EXPRESSION,
                 SHR_EXPRESSION));


        b.rule(ADDITION_EXPRESSION).is(b.firstOf(DEREFERENCE_EXPRESSION,DOTTED_EXPRESSION, CALL_EXPRESSION, GROUPED_EXPRESSION, IDENTIFIER, LITERALS), SPC, ADDITION_EXPRESSION_TERM);
        b.rule(ADDITION_EXPRESSION_TERM).is(
                RustPunctuator.PLUS, SPC, EXPRESSION, SPC, b.zeroOrMore(ADDITION_EXPRESSION_TERM, SPC));


        b.rule(SUBTRACTION_EXPRESSION).is(b.firstOf(DEREFERENCE_EXPRESSION,DOTTED_EXPRESSION,CALL_EXPRESSION, GROUPED_EXPRESSION,IDENTIFIER, LITERALS), SPC, SUBTRACTION_EXPRESSION_TERM);
        b.rule(SUBTRACTION_EXPRESSION_TERM).is(
                RustPunctuator.MINUS, SPC, EXPRESSION, SPC, b.zeroOrMore(SUBTRACTION_EXPRESSION_TERM, SPC));



        b.rule(MULTIPLICATION_EXPRESSION).is(b.firstOf(DEREFERENCE_EXPRESSION,DOTTED_EXPRESSION,CALL_EXPRESSION, GROUPED_EXPRESSION,IDENTIFIER, LITERALS), SPC,MULTIPLICATION_EXPRESSION_TERM);
        b.rule(MULTIPLICATION_EXPRESSION_TERM).is(RustPunctuator.STAR, SPC, EXPRESSION, SPC, b.zeroOrMore(MULTIPLICATION_EXPRESSION_TERM, SPC));



        b.rule(DIVISION_EXPRESSION).is(b.firstOf(DEREFERENCE_EXPRESSION,DOTTED_EXPRESSION,CALL_EXPRESSION, GROUPED_EXPRESSION,IDENTIFIER, LITERALS), SPC,DIVISION_EXPRESSION_TERM);
        b.rule(DIVISION_EXPRESSION_TERM).is(RustPunctuator.SLASH,SPC, EXPRESSION, SPC, b.zeroOrMore(DIVISION_EXPRESSION_TERM, SPC));

        b.rule(REMAINDER_EXPRESSION).is(b.firstOf(DEREFERENCE_EXPRESSION,DOTTED_EXPRESSION,CALL_EXPRESSION, GROUPED_EXPRESSION,IDENTIFIER, LITERALS), SPC,REMAINDER_EXPRESSION_TERM);
        b.rule(REMAINDER_EXPRESSION_TERM).is(RustPunctuator.PERCENT,SPC, EXPRESSION, SPC, b.zeroOrMore(REMAINDER_EXPRESSION_TERM, SPC));

        b.rule(BITAND_EXPRESSION).is(b.firstOf(DEREFERENCE_EXPRESSION,DOTTED_EXPRESSION,CALL_EXPRESSION, GROUPED_EXPRESSION,IDENTIFIER, LITERALS), SPC,BITAND_EXPRESSION_TERM);
        b.rule(BITAND_EXPRESSION_TERM).is(RustPunctuator.AND,SPC, EXPRESSION, SPC, b.zeroOrMore(BITAND_EXPRESSION_TERM, SPC));

        b.rule(BITOR_EXPRESSION).is(b.firstOf(DEREFERENCE_EXPRESSION,DOTTED_EXPRESSION,CALL_EXPRESSION, GROUPED_EXPRESSION,IDENTIFIER, LITERALS), SPC,BITOR_EXPRESSION_TERM);
        b.rule(BITOR_EXPRESSION_TERM).is(RustPunctuator.OR,SPC, EXPRESSION, SPC, b.zeroOrMore(BITOR_EXPRESSION_TERM, SPC));


        b.rule(BITXOR_EXPRESSION).is(b.firstOf(DEREFERENCE_EXPRESSION,CALL_EXPRESSION, GROUPED_EXPRESSION,IDENTIFIER, LITERALS), SPC,BITXOR_EXPRESSION_TERM);
        b.rule(BITXOR_EXPRESSION_TERM).is(RustPunctuator.CARET,SPC, EXPRESSION, SPC, b.zeroOrMore(BITXOR_EXPRESSION_TERM, SPC));

        b.rule(SHL_EXPRESSION).is(b.firstOf(DEREFERENCE_EXPRESSION,CALL_EXPRESSION, GROUPED_EXPRESSION,IDENTIFIER, LITERALS), SPC,SHL_EXPRESSION_TERM);
        b.rule(SHL_EXPRESSION_TERM).is(RustPunctuator.SHL,SPC, EXPRESSION, SPC, b.zeroOrMore(SHL_EXPRESSION_TERM, SPC));

        b.rule(SHR_EXPRESSION).is(b.firstOf(DEREFERENCE_EXPRESSION,CALL_EXPRESSION, GROUPED_EXPRESSION,IDENTIFIER, LITERALS), SPC,SHR_EXPRESSION_TERM);
        b.rule(SHR_EXPRESSION_TERM).is(RustPunctuator.SHR,SPC, EXPRESSION, SPC, b.zeroOrMore(SHR_EXPRESSION_TERM, SPC));


        b.rule(COMPARISON_EXPRESSION).is(b.firstOf(
                 EQ_EXPRESSION,
                NEQ_EXPRESSION,
                 GT_EXPRESSION,
               LT_EXPRESSION,
                 GE_EXPRESSION,
                 LE_EXPRESSION
        ));

        b.rule(EQ_EXPRESSION).is(b.firstOf(DEREFERENCE_EXPRESSION,DOTTED_EXPRESSION, PATH_EXPRESSION, CALL_EXPRESSION, GROUPED_EXPRESSION,  IDENTIFIER,  LITERALS), SPC, EQ_EXPRESSION_TERM);
        b.rule(EQ_EXPRESSION_TERM).is(
                RustPunctuator.EQEQ, SPC, EXPRESSION, SPC, b.zeroOrMore(EQ_EXPRESSION_TERM, SPC));

        b.rule(NEQ_EXPRESSION).is(b.firstOf(DEREFERENCE_EXPRESSION,DOTTED_EXPRESSION, CALL_EXPRESSION, GROUPED_EXPRESSION,IDENTIFIER, LITERALS), SPC, NEQ_EXPRESSION_TERM);
        b.rule(NEQ_EXPRESSION_TERM).is(
                RustPunctuator.NE, SPC, EXPRESSION, SPC, b.zeroOrMore(NEQ_EXPRESSION_TERM, SPC));

        b.rule(GT_EXPRESSION).is(b.firstOf(DEREFERENCE_EXPRESSION,DOTTED_EXPRESSION, CALL_EXPRESSION, GROUPED_EXPRESSION,IDENTIFIER, LITERALS), SPC, GT_EXPRESSION_TERM);
        b.rule(GT_EXPRESSION_TERM).is(
                RustPunctuator.GT, SPC, EXPRESSION, SPC, b.zeroOrMore(GT_EXPRESSION_TERM, SPC));

        b.rule(LT_EXPRESSION).is(b.firstOf(DEREFERENCE_EXPRESSION,DOTTED_EXPRESSION, CALL_EXPRESSION, GROUPED_EXPRESSION,IDENTIFIER, LITERALS), SPC, LT_EXPRESSION_TERM);
        b.rule(LT_EXPRESSION_TERM).is(
                RustPunctuator.LT, SPC, EXPRESSION, SPC, b.zeroOrMore(LT_EXPRESSION_TERM, SPC));

        b.rule(GE_EXPRESSION).is(b.firstOf(DEREFERENCE_EXPRESSION,DOTTED_EXPRESSION, CALL_EXPRESSION, GROUPED_EXPRESSION,IDENTIFIER, LITERALS), SPC, GE_EXPRESSION_TERM);
        b.rule(GE_EXPRESSION_TERM).is(
                RustPunctuator.GE, SPC, EXPRESSION, SPC, b.zeroOrMore(GE_EXPRESSION_TERM, SPC));

        b.rule(LE_EXPRESSION).is(b.firstOf(DEREFERENCE_EXPRESSION,DOTTED_EXPRESSION, CALL_EXPRESSION, GROUPED_EXPRESSION,IDENTIFIER, LITERALS), SPC, LE_EXPRESSION_TERM);
        b.rule(LE_EXPRESSION_TERM).is(
                RustPunctuator.LE, SPC, EXPRESSION, SPC, b.zeroOrMore(LE_EXPRESSION_TERM, SPC));



        b.rule(LAZY_BOOLEAN_EXPRESSION).is(b.firstOf(
                LAZY_OR,
                LAZY_AND));

        b.rule(LAZY_AND).is(b.firstOf(COMPARISON_EXPRESSION,DEREFERENCE_EXPRESSION, DOTTED_EXPRESSION, CALL_EXPRESSION, IDENTIFIER, LITERALS), SPC, LAZY_AND_TERM);
        b.rule(LAZY_AND_TERM).is(
                RustPunctuator.ANDAND, SPC, EXPRESSION, SPC, b.zeroOrMore(LAZY_AND_TERM, SPC));

        b.rule(LAZY_OR).is(b.firstOf(COMPARISON_EXPRESSION,DEREFERENCE_EXPRESSION, DOTTED_EXPRESSION, CALL_EXPRESSION, IDENTIFIER, LITERALS), SPC, LAZY_OR_TERM);
        b.rule(LAZY_OR_TERM).is(
                RustPunctuator.OROR, SPC, EXPRESSION, SPC, b.zeroOrMore(LAZY_OR_TERM, SPC));


        b.rule(TYPE_CAST_EXPRESSION).is(
                b.firstOf(EXPRESSION_WITH_BLOCK,
                        DOTTED_EXPRESSION,
                        CALL_EXPRESSION,
                        PATH_EXPRESSION,
                        GROUPED_EXPRESSION,
                       ARRAY_EXPRESSION,
                        AWAIT_EXPRESSION,
                        INDEX_EXPRESSION,
                        TUPLE_INDEXING_EXPRESSION,
                       STRUCT_EXPRESSION,
                        ENUMERATION_VARIANT_EXPRESSION,


                        CLOSURE_EXPRESSION,
                        CONTINUE_EXPRESSION,
                        BREAK_EXPRESSION,
                        RANGE_EXPRESSION,
                        RETURN_EXPRESSION,
                       MACRO_INVOCATION,
                        LITERALS
                        ), TYPE_CAST_EXPRESSION_TERM);


        b.rule(TYPE_CAST_EXPRESSION_TERM).is(SPC, RustKeyword.KW_AS, SPC, TYPE_NO_BOUNDS,
                SPC, b.zeroOrMore(TYPE_CAST_EXPRESSION_TERM));

        b.rule(ASSIGNMENT_EXPRESSION).is(b.firstOf(IDENTIFIER, LITERALS), ASSIGNMENT_EXPRESSION_TERM);
        b.rule(ASSIGNMENT_EXPRESSION_TERM).is(b.firstOf(LITERALS,
                b.sequence(SPC,RustPunctuator.EQ, SPC,EXPRESSION, SPC, b.optional(ASSIGNMENT_EXPRESSION_TERM))));


        b.rule(COMPOUND_ASSIGNMENT_EXPRESSION).is(b.firstOf(
                b.sequence(b.firstOf(IDENTIFIER, LITERALS), PLUSEQ_EXPRESSION),
                b.sequence(b.firstOf(IDENTIFIER, LITERALS), MINUSEQ_EXPRESSION),
                b.sequence(b.firstOf(IDENTIFIER, LITERALS), STAREQ_EXPRESSION),
                b.sequence(b.firstOf(IDENTIFIER, LITERALS), SLASHEQ_EXPRESSION),
                b.sequence(b.firstOf(IDENTIFIER, LITERALS), PERCENTEQ_EXPRESSION),
                b.sequence(b.firstOf(IDENTIFIER, LITERALS), ANDEQ_EXPRESSION),
                b.sequence(b.firstOf(IDENTIFIER, LITERALS), OREQ_EXPRESSION),
                b.sequence(b.firstOf(IDENTIFIER, LITERALS), CARETEQ_EXPRESSION),
                b.sequence(b.firstOf(IDENTIFIER, LITERALS), SHLEQ_EXPRESSION),
                b.sequence(b.firstOf(IDENTIFIER, LITERALS), SHREQ_EXPRESSION)

        ));
        b.rule(PLUSEQ_EXPRESSION).is(SPC,RustPunctuator.PLUSEQ, SPC,EXPRESSION, SPC,b.optional(PLUSEQ_EXPRESSION));
        b.rule(MINUSEQ_EXPRESSION).is(SPC,RustPunctuator.MINUSEQ, SPC,EXPRESSION,SPC, b.optional(MINUSEQ_EXPRESSION));
        b.rule(STAREQ_EXPRESSION).is(SPC,RustPunctuator.STAREQ, SPC,EXPRESSION,SPC, b.optional(STAREQ_EXPRESSION));
        b.rule(SLASHEQ_EXPRESSION).is(SPC,RustPunctuator.SLASHEQ, SPC,EXPRESSION, SPC,b.optional(SLASHEQ_EXPRESSION));
        b.rule(PERCENTEQ_EXPRESSION).is(SPC,RustPunctuator.PERCENTEQ, SPC,EXPRESSION,SPC, b.optional(PERCENTEQ_EXPRESSION));
        b.rule(ANDEQ_EXPRESSION).is(SPC,RustPunctuator.ANDEQ, SPC,EXPRESSION, SPC,b.optional(ANDEQ_EXPRESSION));
        b.rule(OREQ_EXPRESSION).is(SPC,RustPunctuator.OREQ, SPC,EXPRESSION, SPC,b.optional(OREQ_EXPRESSION));
        b.rule(CARETEQ_EXPRESSION).is(SPC,RustPunctuator.CARETEQ, SPC,EXPRESSION,SPC, b.optional(CARETEQ_EXPRESSION));
        b.rule(SHLEQ_EXPRESSION).is(SPC,RustPunctuator.SHLEQ, SPC,EXPRESSION,SPC, b.optional(SHLEQ_EXPRESSION));
        b.rule(SHREQ_EXPRESSION).is(SPC,RustPunctuator.SHREQ,SPC, EXPRESSION, SPC,b.optional(SHREQ_EXPRESSION));


    }

    private static void block(LexerlessGrammarBuilder b) {
        b.rule(BLOCK_EXPRESSION).is("{", SPC, b.zeroOrMore(INNER_ATTRIBUTE),
                SPC, b.optional(STATEMENTS), SPC, "}"
        );
        b.rule(STATEMENTS).is(b.firstOf(
                b.sequence(b.oneOrMore(STATEMENT, SPC), EXPRESSION_WITHOUT_BLOCK),
                b.oneOrMore(STATEMENT, SPC),
                EXPRESSION_WITHOUT_BLOCK
        ));

        b.rule(ASYNC_BLOCK_EXPRESSION).is(RustKeyword.KW_ASYNC, SPC,
                b.optional(RustKeyword.KW_MOVE, SPC), BLOCK_EXPRESSION);
        b.rule(UNSAFE_BLOCK_EXPRESSION).is(RustKeyword.KW_UNSAFE, SPC, BLOCK_EXPRESSION);

    }

    private static void path(LexerlessGrammarBuilder b) {
        b.rule(PATH_EXPRESSION).is(b.firstOf(PATH_IN_EXPRESSION, QUALIFIED_PATH_IN_EXPRESSION));
    }

    private static void literal(LexerlessGrammarBuilder b) {
        b.rule(LITERAL_EXPRESSION).is(b.firstOf(
                CHAR_LITERAL,
                STRING_LITERAL
                , RAW_STRING_LITERAL
                , BYTE_LITERAL
                , BYTE_STRING_LITERAL
                , RAW_BYTE_STRING_LITERAL
                , FLOAT_LITERAL
                , INTEGER_LITERAL
                , BOOLEAN_LITERAL
        ));

    }


    /* https://doc.rust-lang.org/reference/expressions/struct-expr.html */
    public static void struct(LexerlessGrammarBuilder b) {
        b.rule(STRUCT_EXPRESSION).is(b.firstOf(
                STRUCT_EXPR_STRUCT,
                STRUCT_EXPR_TUPLE,
                STRUCT_EXPR_UNIT));
        b.rule(STRUCT_EXPR_STRUCT).is(PATH_IN_EXPRESSION, SPC,"{",SPC,
                b.zeroOrMore(INNER_ATTRIBUTE,SPC),
                b.optional(b.firstOf(STRUCT_EXPR_FIELDS,  STRUCT_BASE)),SPC,
                "}"

        );
        b.rule(STRUCT_EXPR_FIELDS).is(STRUCT_EXPR_FIELD,
                b.zeroOrMore(b.sequence(RustPunctuator.COMMA,SPC, STRUCT_EXPR_FIELD)),
                b.firstOf(
                        b.sequence(SPC, RustPunctuator.COMMA, SPC, STRUCT_BASE),
                        b.optional(SPC, RustPunctuator.COMMA,SPC))
        );


        b.rule(STRUCT_EXPR_FIELD).is(b.firstOf(

                b.sequence(b.firstOf(IDENTIFIER, TUPLE_INDEX), SPC,RustPunctuator.COLON,SPC, EXPRESSION),
                IDENTIFIER

        ));


        b.rule(STRUCT_BASE).is("..",SPC,  EXPRESSION);
        b.rule(STRUCT_EXPR_TUPLE).is(
                PATH_IN_EXPRESSION, "(",SPC,
                b.zeroOrMore(INNER_ATTRIBUTE,SPC),
                b.optional(
                        b.sequence(
                                EXPRESSION,SPC,
                                b.zeroOrMore(b.sequence(RustPunctuator.COMMA, EXPRESSION,SPC)),
                                b.optional(RustPunctuator.COMMA,SPC)
                        )
                ),
                ")"
        );
        b.rule(STRUCT_EXPR_UNIT).is(PATH_IN_EXPRESSION);
    }

    /* https://doc.rust-lang.org/reference/attributes.html*/
    public static void attributes(LexerlessGrammarBuilder b) {
        b.rule(INNER_ATTRIBUTE).is("#![", ATTR, "]");
        b.rule(OUTER_ATTRIBUTE).is("#[", ATTR, "]");
        b.rule(ATTR).is(SIMPLE_PATH, SPC, b.optional(ATTR_INPUT, SPC));
        b.rule(ATTR_INPUT).is(b.firstOf(DELIM_TOKEN_TREE,
                b.sequence(RustPunctuator.EQ, SPC,
                        LITERAL_EXPRESSION)));
    }

    /* https://doc.rust-lang.org/reference/expressions/closure-expr.html*/
    public static void closure(LexerlessGrammarBuilder b) {
        b.rule(CLOSURE_EXPRESSION).is(
                b.optional(RustKeyword.KW_MOVE,SPC),
                b.firstOf(b.sequence(RustPunctuator.OROR, SPC),
                        b.sequence(RustPunctuator.OR, SPC, b.optional(CLOSURE_PARAMETERS, SPC), RustPunctuator.OR,SPC)),
                b.firstOf(EXPRESSION,  b.sequence(SPC, RustPunctuator.RARROW, SPC, TYPE_NO_BOUNDS, SPC,BLOCK_EXPRESSION))
        );
        b.rule(CLOSURE_PARAMETERS).is(CLOSURE_PARAM,
                b.zeroOrMore(b.sequence(RustPunctuator.COMMA, SPC, CLOSURE_PARAM)),
                b.optional(RustPunctuator.COMMA)
        );
        b.rule(CLOSURE_PARAM).is(b.zeroOrMore(OUTER_ATTRIBUTE,SPC),
                PATTERN,SPC,
                b.optional(RustPunctuator.COLON, SPC, TYPE)
        );
    }

    /* https://doc.rust-lang.org/reference/types.html#type-expressions */
    public static void type(LexerlessGrammarBuilder b) {
        b.rule(TYPE).is(b.firstOf(TYPE_NO_BOUNDS, IMPL_TRAIT_TYPE, TRAIT_OBJECT_TYPE));
        b.rule(TYPE_NO_BOUNDS).is(b.firstOf(
                PARENTHESIZED_TYPE,
                IMPL_TRAIT_TYPE_ONE_BOUND,
                TRAIT_OBJECT_TYPE_ONE_BOUND,
                TYPE_PATH,
                TUPLE_TYPE,
                NEVER_TYPE,
                RAW_POINTER_TYPE,
                REFERENCE_TYPE,
                ARRAY_TYPE,
                SLICE_TYPE,
                INFERRED_TYPE,
                QUALIFIED_PATH_IN_TYPE,
                BARE_FUNCTION_TYPE,
                MACRO_INVOCATION
        ));
        b.rule(PARENTHESIZED_TYPE).is("(", TYPE, ")");
        b.rule(TRAIT_OBJECT_TYPE).is(b.optional(RustKeyword.KW_DYN), TYPE_PARAM_BOUNDS);
        b.rule(TRAIT_OBJECT_TYPE_ONE_BOUND).is(b.optional(RustKeyword.KW_DYN), TRAIT_BOUND);
        b.rule(RAW_POINTER_TYPE).is(RustPunctuator.STAR, b.firstOf(RustKeyword.KW_MUT, RustKeyword.KW_CONST), TYPE_NO_BOUNDS);
        b.rule(INFERRED_TYPE).is(RustPunctuator.UNDERSCORE);
        b.rule(SLICE_TYPE).is("[", TYPE, "]");
        b.rule(ARRAY_TYPE).is("[", SPC, TYPE, SPC, RustPunctuator.SEMI, SPC, EXPRESSION, SPC, "]");
        b.rule(IMPL_TRAIT_TYPE).is(RustKeyword.KW_IMPL, TYPE_PARAM_BOUNDS);
        b.rule(IMPL_TRAIT_TYPE_ONE_BOUND).is(RustKeyword.KW_IMPL, TRAIT_BOUND);
        b.rule(NEVER_TYPE).is(RustPunctuator.NOT);

    }

    /* https://doc.rust-lang.org/reference/trait-bounds.html */
    public static void trait(LexerlessGrammarBuilder b) {
        b.rule(TYPE_PARAM_BOUNDS).is(SPC, TYPE_PARAM_BOUND, SPC,
                b.zeroOrMore(b.sequence(RustPunctuator.PLUS, SPC, TYPE_PARAM_BOUND, SPC)),
                b.optional(SPC, RustPunctuator.PLUS, SPC)
        );
        b.rule(TYPE_PARAM_BOUND).is(b.firstOf(LIFETIME, TRAIT_BOUND));
        b.rule(TRAIT_BOUND).is(b.firstOf(
                b.sequence(b.optional(RustPunctuator.QUESTION, SPC), b.optional(FOR_LIFETIMES, SPC), TYPE_PATH, SPC),
                b.sequence("(", SPC, b.optional(RustPunctuator.QUESTION, SPC),
                        b.optional(FOR_LIFETIMES, SPC), TYPE_PATH, SPC, ")")
        ));
        b.rule(LIFETIME_BOUNDS).is(
                b.zeroOrMore(LIFETIME, SPC, RustPunctuator.PLUS, SPC),
                b.optional(LIFETIME, SPC)
        );
        b.rule(LIFETIME).is(b.firstOf("'static", "'_", LIFETIME_OR_LABEL));
    }

    public static void tupletype(LexerlessGrammarBuilder b) {

        b.rule(TUPLE_TYPE).is(b.firstOf(
                b.sequence("(", ")"),
                b.sequence("(", SPC, b.oneOrMore(b.sequence(TYPE, RustPunctuator.COMMA, SPC)), b.optional(TYPE), ")")
        ));


    }

    /* https://doc.rust-lang.org/reference/types/pointer.html */
    public static void pointer(LexerlessGrammarBuilder b) {
        b.rule(REFERENCE_TYPE).is(RustPunctuator.AND, b.optional(LIFETIME,SPC),
                b.optional(RustKeyword.KW_MUT, SPC), TYPE_NO_BOUNDS);
    }

    /* https://doc.rust-lang.org/reference/paths.html */
    public static void lexicalpath(LexerlessGrammarBuilder b) {
        b.rule(SIMPLE_PATH).is(
                b.optional(RustPunctuator.PATHSEP),
                SIMPLE_PATH_SEGMENT,
                b.zeroOrMore(b.sequence(RustPunctuator.PATHSEP, SIMPLE_PATH_SEGMENT))
        );
        b.rule(SIMPLE_PATH_SEGMENT).is(b.firstOf(
                RustKeyword.KW_SUPER, RustKeyword.KW_SELFVALUE, b.regexp("^crate$"), b.regexp("^\\$crate$"), IDENTIFIER
        ));

        b.rule(PATH_IN_EXPRESSION).is(
                b.optional(RustPunctuator.PATHSEP),
                PATH_EXPR_SEGMENT,
                b.zeroOrMore(b.sequence(RustPunctuator.PATHSEP, PATH_EXPR_SEGMENT))
        );

        b.rule(PATH_EXPR_SEGMENT).is(
                PATH_IDENT_SEGMENT, b.optional(b.sequence(RustPunctuator.PATHSEP, GENERIC_ARGS))
        );
        b.rule(PATH_IDENT_SEGMENT).is(b.firstOf(
                RustKeyword.KW_SUPER, b.regexp("^[sS]elf$"), RustKeyword.KW_CRATE, b.regexp("^\\$crate$"), IDENTIFIER
        ));
        b.rule(GENERIC_ARGS).is(b.firstOf(
                b.sequence(RustPunctuator.LT, GENERIC_ARGS_TYPES, GENERIC_ARGS_BINDINGS, b.optional(RustPunctuator.COMMA), SPC, RustPunctuator.GT),
                b.sequence(RustPunctuator.LT, RustPunctuator.GT),
                b.sequence(RustPunctuator.LT, GENERIC_ARGS_LIFETIMES, GENERIC_ARGS_TYPES, GENERIC_ARGS_BINDINGS, b.optional(RustPunctuator.COMMA), RustPunctuator.GT),



                b.sequence(RustPunctuator.LT, GENERIC_ARGS_LIFETIMES, GENERIC_ARGS_TYPES, b.optional(RustPunctuator.COMMA), RustPunctuator.GT),
                b.sequence(RustPunctuator.LT, GENERIC_ARGS_LIFETIMES, GENERIC_ARGS_BINDINGS, b.optional(RustPunctuator.COMMA), RustPunctuator.GT),

                b.sequence(RustPunctuator.LT, GENERIC_ARGS_LIFETIMES, b.optional(RustPunctuator.COMMA), RustPunctuator.GT),
                b.sequence(RustPunctuator.LT, GENERIC_ARGS_BINDINGS, b.optional(RustPunctuator.COMMA), RustPunctuator.GT),
                b.sequence(RustPunctuator.LT, GENERIC_ARGS_TYPES, b.optional(RustPunctuator.COMMA), RustPunctuator.GT)
        ));
        b.rule(GENERIC_ARGS_LIFETIMES).is(
                LIFETIME, b.zeroOrMore(b.sequence(RustPunctuator.COMMA, LIFETIME))
        );
        b.rule(GENERIC_ARGS_TYPES).is(
                TYPE, b.zeroOrMore(b.sequence(RustPunctuator.COMMA, TYPE))
        );
        b.rule(GENERIC_ARGS_BINDINGS).is(
                GENERIC_ARGS_BINDING, b.zeroOrMore(b.sequence(SPC, RustPunctuator.COMMA, SPC, GENERIC_ARGS_BINDING))
        );
        b.rule(GENERIC_ARGS_BINDING).is(
                IDENTIFIER, SPC, RustPunctuator.EQ, SPC, TYPE
        );

        b.rule(QUALIFIED_PATH_IN_EXPRESSION).is(
                QUALIFIED_PATH_TYPE, b.oneOrMore(b.sequence(RustPunctuator.PATHSEP, PATH_EXPR_SEGMENT)));

        b.rule(QUALIFIED_PATH_TYPE).is(
                RustPunctuator.LT, TYPE, b.optional(RustKeyword.KW_AS, SPC, TYPE_PATH), RustPunctuator.GT
        );

        b.rule(QUALIFIED_PATH_IN_TYPE).is(QUALIFIED_PATH_TYPE, b.oneOrMore(
                b.sequence(RustPunctuator.PATHSEP, TYPE_PATH_SEGMENT)

        ));

        b.rule(TYPE_PATH_SEGMENT).is(
                PATH_IDENT_SEGMENT,
                b.optional(b.firstOf(
                        GENERIC_ARGS,
                        TYPE_PATH_FN,
                        b.sequence(RustPunctuator.PATHSEP, GENERIC_ARGS),
                        b.sequence(RustPunctuator.PATHSEP,TYPE_PATH_FN)))
        );
        b.rule(TYPE_PATH_FN).is(
                "(",
                b.optional(TYPE_PATH_FN_INPUTS),
                ")",
                b.optional(b.sequence(SPC, RustPunctuator.RARROW, SPC, TYPE))
        );
        b.rule(TYPE_PATH_FN_INPUTS).is(
                TYPE,
                b.zeroOrMore(b.sequence(RustPunctuator.COMMA, SPC, TYPE)),
                b.optional(RustPunctuator.COMMA)
        );
        b.rule(TYPE_PATH).is(
                //::? TypePathSegment (:: TypePathSegment)*
                //b.optional(RustPunctuator.PATHSEP), TYPE_PATH_SEGMENT, b.zeroOrMore(b.sequence(RustPunctuator.PATHSEP, TYPE_PATH_SEGMENT))
                b.optional(RustPunctuator.PATHSEP),
                TYPE_PATH_SEGMENT,
                b.zeroOrMore(RustPunctuator.PATHSEP, TYPE_PATH_SEGMENT)

        );


    }

    public static void lexicaltoken(LexerlessGrammarBuilder b) {


        b.rule(TOKEN).is(b.firstOf(LITERALS, IDENTIFIER_OR_KEYWORD,
                LIFETIMES, PUNCTUATION, DELIMITERS));

        b.rule(LIFETIME_OR_LABEL).is(
                "'", NON_KEYWORD_IDENTIFIER);

        identifiers(b);

        b.rule(LIFETIME_TOKEN).is(b.firstOf(
                b.sequence("'", IDENTIFIER_OR_KEYWORD),
                b.sequence("'", RustPunctuator.UNDERSCORE)
        ));
        b.rule(LIFETIMES).is(b.firstOf(LIFETIME_TOKEN, LIFETIME_OR_LABEL)); //not explicit in reference
        //LITERALS are  not explicitly listed like below
        b.rule(LITERALS).is(b.firstOf(CHAR_LITERAL, STRING_LITERAL,
                RAW_STRING_LITERAL, BYTE_LITERAL, BYTE_STRING_LITERAL, RAW_BYTE_STRING_LITERAL, FLOAT_LITERAL,
                INTEGER_LITERAL, BOOLEAN_LITERAL, LIFETIMES
        ));


        b.rule(DELIMITERS).is(b.firstOf("{", "}", "[", "]", "(", ")"));

        characters(b);
        bytes(b);
        integerliteral(b);
        floatliteral(b);
        b.rule(BOOLEAN_LITERAL).is(b.token(RustTokenType.BOOLEAN_LITERAL, b.firstOf("true", "false")));

    }

    private static void floatliteral(LexerlessGrammarBuilder b) {

        b.rule(FLOAT_LITERAL).is(b.token(RustTokenType.FLOAT_LITERAL,
                b.firstOf(
                        b.sequence(DEC_LITERAL, b.optional(b.sequence(".", DEC_LITERAL)), b.optional(FLOAT_EXPONENT), FLOAT_SUFFIX),
                        b.sequence(DEC_LITERAL, ".", DEC_LITERAL, b.optional(FLOAT_EXPONENT)),
                        b.sequence(DEC_LITERAL, FLOAT_EXPONENT),
                        b.sequence(DEC_LITERAL, ".")//(not immediately followed by ., _ or an identifier)
                )));
        b.rule(FLOAT_EXPONENT).is(b.regexp("[eE]+[+-]?[0-9][0-9_]*"));

        b.rule(FLOAT_SUFFIX).is(b.firstOf("f64", "f32"));
    }

    private static void bytes(LexerlessGrammarBuilder b) {

        b.rule(BYTE_LITERAL).is(b.token(RustTokenType.BYTE_LITERAL,
                b.firstOf(
                        b.regexp("^b\\'" + "[^\\'\\n\\r\\t\\\\].*" + "\\'"),
                        b.sequence("b'", BYTE_ESCAPE, "'")
                )));

        b.rule(ASCII_FOR_CHAR).is(b.regexp("[^\\'\\n\\r\\t\\\\].*"));
        b.rule(ASCII_FOR_STRING).is(b.regexp("[^\"\\r\\\\].*"));// except ", \ and IsolatedCR (lookahead? (?![m-o])[a-z])

        b.rule(BYTE_STRING_LITERAL).is(b.token(RustTokenType.BYTE_STRING_LITERAL,
                b.firstOf(
                        b.regexp("^b\"" + "[^\"\\r\\\\].*" + "\""),
                        b.sequence("b\"", BYTE_ESCAPE, "\"")
                )));


        b.rule(BYTE_ESCAPE).is(b.firstOf(b.sequence("\\x", HEX_DIGIT, HEX_DIGIT), "\\n", "\\r", "\\t", "\\", "\\0"));

        b.rule(RAW_BYTE_STRING_LITERAL).is(b.token(RustTokenType.RAW_BYTE_STRING_LITERAL, b.sequence("br", RAW_BYTE_STRING_CONTENT)));
        b.rule(RAW_BYTE_STRING_CONTENT).is(b.firstOf(
                b.regexp("^\"[\\x00-\\x7F]*\""),
                b.sequence(RustPunctuator.POUND, RAW_STRING_CONTENT, RustPunctuator.POUND)
        ));
        b.rule(ASCII).is(b.regexp("[\\x00-\\x7F]"));


    }


    private static void identifiers(LexerlessGrammarBuilder b) {
        b.rule(IDENTIFIER_OR_KEYWORD).is(b.firstOf(b.regexp("^" + IDFREGEXP1), b.regexp("^" + IDFREGEXP2)));


        b.rule(RAW_IDENTIFIER).is(b.firstOf(b.regexp("^r#" + IDFREGEXP1 + "(?<!r#(crate|self|super|Self))"), b.regexp("^r#" + IDFREGEXP2)));


        b.rule(NON_KEYWORD_IDENTIFIER).is(b.firstOf(
                b.regexp("^" + IDFREGEXP1 + exceptKeywords()),
                b.regexp("^" + IDFREGEXP2 + exceptKeywords())

        ));//Except a strict or reserved keyword

        b.rule(IDENTIFIER).is(b.token(RustTokenType.IDENTIFIER,
                b.firstOf(RAW_IDENTIFIER, NON_KEYWORD_IDENTIFIER))).skip();
    }

    private static String exceptKeywords() {
        StringBuilder sb = new StringBuilder("(?<!(");
        String[] values = RustKeyword.keywordValues();
        sb.append("^").append(values[0]).append("$");
        for (String kw : values) {
            sb.append("|^");
            sb.append(kw).append("$");
        }
        sb.append("))");

        return sb.toString();

    }

    private static void characters(LexerlessGrammarBuilder b) {

        b.rule(QUOTE_ESCAPE).is(b.firstOf("\\'", "\\\""));
        b.rule(ASCII_ESCAPE).is(b.firstOf(b.sequence("\\x", OCT_DIGIT, HEX_DIGIT),
                "\\n", "\\r", "\\t", "\\", "\0"));
        b.rule(UNICODE_ESCAPE).is("\\u{", b.oneOrMore(b.sequence(HEX_DIGIT, b.zeroOrMore(RustPunctuator.UNDERSCORE))), "}");
        b.rule(STRING_CONTINUE).is("\\\n");
        b.rule(RAW_STRING_LITERAL).is(b.token(RustTokenType.RAW_STRING_LITERAL,
                b.sequence("r", RAW_STRING_CONTENT)));
        b.rule(RAW_STRING_CONTENT).is(b.firstOf(
                b.regexp("^\"[^\\r\\n].*\""),
                b.sequence(RustPunctuator.POUND, RAW_STRING_CONTENT, RustPunctuator.POUND)));


    }

    /* https://doc.rust-lang.org/reference/tokens.html#integer-literals */
    private static void integerliteral(LexerlessGrammarBuilder b) {
        b.rule(INTEGER_LITERAL).is(b.token(RustTokenType.INTEGER_LITERAL,
                b.sequence(
                        b.firstOf(HEX_LITERAL, OCT_LITERAL, BIN_LITERAL, DEC_LITERAL),
                        b.optional(INTEGER_SUFFIX), SPC)));
        b.rule(DEC_LITERAL).is(DEC_DIGIT, b.zeroOrMore(b.firstOf(DEC_DIGIT, RustPunctuator.UNDERSCORE)));
        b.rule(TUPLE_INDEX).is(b.firstOf("0", b.sequence(b.oneOrMore(NON_ZERO_DEC_DIGIT), b.optional(DEC_DIGIT))));

        b.rule(BIN_LITERAL).is("0b", b.zeroOrMore(b.firstOf(BIN_DIGIT, RustPunctuator.UNDERSCORE)));
        b.rule(OCT_LITERAL).is("0o", b.zeroOrMore(b.firstOf(OCT_DIGIT, RustPunctuator.UNDERSCORE)));
        b.rule(HEX_LITERAL).is("0x", b.zeroOrMore(b.firstOf(HEX_DIGIT, RustPunctuator.UNDERSCORE)));

        b.rule(BIN_DIGIT).is(b.regexp("[0-1]"));
        b.rule(OCT_DIGIT).is(b.regexp("[0-7]"));
        b.rule(DEC_DIGIT).is(b.regexp("[0-9]"));
        b.rule(NON_ZERO_DEC_DIGIT).is(b.regexp("[1-9]"));
        b.rule(HEX_DIGIT).is(b.regexp("[0-9a-fA-F]"));
        b.rule(INTEGER_SUFFIX).is(b.firstOf("u8", "u16", "u32", "u64", "u128", "usize"
                , "i8", "i16", "i32", "i64", "i128", "isize"));

    }


}<|MERGE_RESOLUTION|>--- conflicted
+++ resolved
@@ -1137,12 +1137,8 @@
                 EXPRESSION_WITHOUT_BLOCK
                 ));
 
-<<<<<<< HEAD
+
         b.rule(EXPRESSION_EXCEPT_STRUCT).is(b.firstOf(EXPRESSION_WITH_BLOCK,
-=======
-        b.rule(EXPRESSION_EXCEPT_STRUCT).is(b.firstOf(
-                EXPRESSION_WITH_BLOCK,
->>>>>>> 285e0e4c
                 b.sequence(
                 b.zeroOrMore(OUTER_ATTRIBUTE),
                 b.firstOf(
@@ -1164,12 +1160,8 @@
                         ENUMERATION_VARIANT_EXPRESSION,
                         CONTINUE_EXPRESSION,
                         BREAK_EXPRESSION))
-<<<<<<< HEAD
+
                 ));
-=======
-
-                 ));
->>>>>>> 285e0e4c
 
         b.rule(EXPRESSION_WITHOUT_BLOCK).is(b.zeroOrMore(OUTER_ATTRIBUTE),
                 b.firstOf(
