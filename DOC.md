# Documentation
## Requirements

- An existing instance of SonarQube server with minimum version v7.9
- Install SonarQube Scanner and be sure you can call `sonar-scanner` from your project root directory 
- You need network connectivity between the machine running the scan and the SonarQube server 

## Installation

1. Download the [latest plugin JAR file](https://github.com/elegoff/sonar-rust/releases) and copy it into the `extensions/plugins` folder of SonarQube
2. Restart your SonarQube server

## Upgrade 

Same as installing, except you will need to delete the previous plugin jar file from the `extensions/plugins` folder
(SonarQube would fail to start if detects two different versions of the same plugin)


## Generating Clippy report files :

This plugin will not detect any issue unless you provide a location of Clippy report JSON file(s)

Typically, a Clippy JSON report can be generated with

`cargo clippy --message-format=json`

where console output can be redirected into a file:

`cargo clippy --message-format=json &> <CLIPPY REPORT FILE>`

## Minimal Configuration the Rust Analysis 

- Add a file `sonar-project.properties` at the root of your project (More details in the [official documentation](https://docs.sonarqube.org/8.9/analysis/scan/sonarscanner/#header-1))

- add an extra SonarQube analysis parameter `community.rust.clippy.reportPaths` setting the Clippy report file(s) location

NB: `community.rust.clippy.reportPaths` supports passing of multiple clippy report files by comma separating them.

## Adding coverage measures 

Optionally SonarQube can also display coverage measures

This Community Rust plugin doesn't run your tests or generate coverage reports for you. That has to be done before analysis and provided in the form of reports.

Currently, two coverage formats are supported :

#### LCOV

Insert a parameter `community.rust.lcov.reportPaths` into you `sonar-project.properties` file.
The parameters sets the location of the LCOV report(s) (possibly a comma separated list of multiple LCOV reports)

#### COBERTURA

Insert a parameter `community.rust.cobertura.reportPaths` into you `sonar-project.properties` file.
The parameters set the location of the COBERTURA report(s) (possibly a comma separated list of multiple COBERTURA reports)

The Rust plugin only requires you provide reports that comply to one of those formats. It does not need to know or care which tools are used to generate the data

As an example, one of such coverage tool for Rust is [Tarpaulin](https://docs.rs/crate/cargo-tarpaulin/) which is 
>designed to be a code coverage reporting tool for the Cargo build system

It allows multiple coverage output formats 
e.g

`cargo tarpaulin --out Lcov` : for LCOV

`cargo tarpaulin --out Xml` : for Cobertura

But [other coverage tools](https://vladfilippov.com/blog/rust-code-coverage-tools/) might work as well


## Adding test measures

Optionally SonarQube can also display tests measures.

This Community Rust plugin doesn't run your tests or generate tests reports for you. That has to be done before analysis and provided in the form of reports.

Currently, only `junit report` formats are supported :

<<<<<<< HEAD
Insert a parameter `community.rust.test.reportPath` into you `sonar-project.properties` file. As an example, one of such tool 
=======
Insert a parameter `sonar.rust.test.reportPath` into you `sonar-project.properties` file. As an example, one of such tool 
>>>>>>> 11ccba88
for Rust than converts `cargo test` report to `junit report` is [cargo2junit](https://crates.io/crates/cargo2junit).<|MERGE_RESOLUTION|>--- conflicted
+++ resolved
@@ -77,9 +77,6 @@
 
 Currently, only `junit report` formats are supported :
 
-<<<<<<< HEAD
 Insert a parameter `community.rust.test.reportPath` into you `sonar-project.properties` file. As an example, one of such tool 
-=======
-Insert a parameter `sonar.rust.test.reportPath` into you `sonar-project.properties` file. As an example, one of such tool 
->>>>>>> 11ccba88
+
 for Rust than converts `cargo test` report to `junit report` is [cargo2junit](https://crates.io/crates/cargo2junit).